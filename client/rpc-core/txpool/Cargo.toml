--- conflicted
+++ resolved
@@ -8,14 +8,9 @@
 repository = 'https://github.com/PureStake/moonbeam/'
 
 [dependencies]
-<<<<<<< HEAD
-ethereum = { version = "0.6", branch = "master", features = ["with-codec"] }
-ethereum-types = "0.10.0"
-=======
 # ethereum = { git = "https://github.com/rust-blockchain/ethereum", branch = "master", features = ["with-codec"] }
 ethereum = { git = "https://github.com/notlesh/ethereum", branch = "notlesh-moonbeam-v0.6", features = ["with-codec"] }
 ethereum-types = "0.11.0"
->>>>>>> 1d763ef3
 jsonrpc-core = "15.0.0"
 jsonrpc-core-client = "14.0.3"
 jsonrpc-derive = "14.0.3"
