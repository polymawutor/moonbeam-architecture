--- conflicted
+++ resolved
@@ -20,14 +20,10 @@
 	Listener as ListenerT, RuntimeEvent, H160, U256,
 };
 use crate::{
-<<<<<<< HEAD
 	proxy::formats::{
 		blockscout::{BlockscoutCall, BlockscoutInner},
 		Call,
 	},
-=======
-	single::{Call, CallInner},
->>>>>>> b5c914c0
 	CallResult, CallType, CreateResult,
 };
 use alloc::{collections::btree_map::BTreeMap, vec, vec::Vec};
@@ -134,84 +130,7 @@
 				result: Err(Capture::Exit(reason)),
 				return_value,
 			} => {
-<<<<<<< HEAD
-				if let Some(context) = self.context_stack.pop() {
-					let mut gas_used = context.start_gas.unwrap() - context.gas;
-					if context.entries_index == 0 {
-						gas_used += self.transaction_cost;
-					}
-
-					if self.entries.is_empty() {
-						self.entries.push(BTreeMap::new());
-					}
-					self.entries.last_mut().unwrap().insert(
-						context.entries_index,
-						match context.context_type {
-							ContextType::Call(call_type) => {
-								let res = match &reason {
-									ExitReason::Succeed(ExitSucceed::Returned) => {
-										CallResult::Output(return_value.to_vec())
-									}
-									ExitReason::Succeed(_) => CallResult::Output(vec![]),
-									ExitReason::Error(error) => {
-										CallResult::Error(error_message(error))
-									}
-
-									ExitReason::Revert(_) => {
-										CallResult::Error(b"execution reverted".to_vec())
-									}
-									ExitReason::Fatal(_) => CallResult::Error(vec![]),
-								};
-
-								Call::Blockscout(BlockscoutCall {
-									from: context.from,
-									trace_address: context.trace_address,
-									subtraces: context.subtraces,
-									value: context.value,
-									gas: context.gas.into(),
-									gas_used: gas_used.into(),
-									inner: BlockscoutInner::Call {
-										call_type,
-										to: context.to,
-										input: context.data,
-										res,
-									},
-								})
-							}
-							ContextType::Create => {
-								let res = match &reason {
-									ExitReason::Succeed(_) => CreateResult::Success {
-										created_contract_address_hash: context.to,
-										created_contract_code: return_value.to_vec(),
-									},
-									ExitReason::Error(error) => CreateResult::Error {
-										error: error_message(error),
-									},
-									ExitReason::Revert(_) => CreateResult::Error {
-										error: b"execution reverted".to_vec(),
-									},
-									ExitReason::Fatal(_) => CreateResult::Error { error: vec![] },
-								};
-
-								Call::Blockscout(BlockscoutCall {
-									value: context.value,
-									trace_address: context.trace_address,
-									subtraces: context.subtraces,
-									gas: context.gas.into(),
-									gas_used: gas_used.into(),
-									from: context.from,
-									inner: BlockscoutInner::Create {
-										init: context.data,
-										res,
-									},
-								})
-							}
-						},
-					);
-				}
-=======
 				self.step_result_entry = self.pop_context_to_entry(reason, return_value);
->>>>>>> b5c914c0
 			}
 			// We ignore other kinds of message if any (new ones may be added in the future).
 			#[allow(unreachable_patterns)]
@@ -472,20 +391,20 @@
 							ExitReason::Fatal(_) => CallResult::Error(vec![]),
 						};
 
-						Call {
+						Call::Blockscout(BlockscoutCall {
 							from: context.from,
 							trace_address: context.trace_address,
 							subtraces: context.subtraces,
 							value: context.value,
 							gas: context.gas.into(),
 							gas_used: gas_used.into(),
-							inner: CallInner::Call {
+							inner: BlockscoutInner::Call {
 								call_type,
 								to: context.to,
 								input: context.data,
 								res,
 							},
-						}
+						})
 					}
 					ContextType::Create => {
 						let res = match &reason {
@@ -502,18 +421,18 @@
 							ExitReason::Fatal(_) => CreateResult::Error { error: vec![] },
 						};
 
-						Call {
+						Call::Blockscout(BlockscoutCall {
 							value: context.value,
 							trace_address: context.trace_address,
 							subtraces: context.subtraces,
 							gas: context.gas.into(),
 							gas_used: gas_used.into(),
 							from: context.from,
-							inner: CallInner::Create {
+							inner: BlockscoutInner::Create {
 								init: context.data,
 								res,
 							},
-						}
+						})
 					}
 				},
 			))
