--- conflicted
+++ resolved
@@ -96,13 +96,10 @@
 # Nimbus dependencies
 nimbus-consensus = { git = "https://github.com/purestake/cumulus", branch = "nimbus" }
 pallet-author-inherent = { git = "https://github.com/purestake/cumulus", branch = "nimbus" }
-<<<<<<< HEAD
 pallet-xcm = { git = "https://github.com/paritytech/polkadot", branch = "rococo-v1" }
 xcm-builder = { git = "https://github.com/paritytech/polkadot", branch = "rococo-v1" }
-=======
 # TODO we should be able to depend only on the primitives crate once we move the inherent data provider there.
 nimbus-primitives = { git = "https://github.com/purestake/cumulus", branch = "nimbus" }
->>>>>>> b2d92ac2
 
 # Polkadot dependencies
 polkadot-primitives = { git = "https://github.com/paritytech/polkadot", branch = "rococo-v1" }
@@ -139,12 +136,8 @@
 
 test-spec = []
 
-<<<<<<< HEAD
 runtime-benchmarks = [
 	"moonbeam-runtime/runtime-benchmarks",
 	"pallet-xcm/runtime-benchmarks",
 	"xcm-builder/runtime-benchmarks",
-]
-=======
-runtime-benchmarks = ["moonbeam-runtime/runtime-benchmarks"]
->>>>>>> b2d92ac2
+]