--- conflicted
+++ resolved
@@ -16,8 +16,8 @@
 moonbeam-cli = { path = "cli" }
 moonbeam-service = { path = "service" }
 # required for benchmarking
-pallet-xcm = { git = "https://github.com/paritytech/polkadot", branch = "release-v0.9.2" }
-xcm-builder = { git = "https://github.com/paritytech/polkadot", branch = "release-v0.9.2" }
+pallet-xcm = { git = "https://github.com/paritytech/polkadot", branch = "release-v0.9.3" }
+xcm-builder = { git = "https://github.com/paritytech/polkadot", branch = "release-v0.9.3" }
 
 [dev-dependencies]
 serde = { version = "1.0.101", features = ["derive"] }
@@ -32,12 +32,8 @@
 
 test-spec = []
 
-<<<<<<< HEAD
 runtime-benchmarks = [
 	"pallet-xcm/runtime-benchmarks",
 	"xcm-builder/runtime-benchmarks",
 	"moonbeam-cli/runtime-benchmarks",
-]
-=======
-runtime-benchmarks = ["moonbeam-cli/runtime-benchmarks"]
->>>>>>> eb1b655f
+]