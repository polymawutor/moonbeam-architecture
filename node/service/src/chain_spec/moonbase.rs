--- conflicted
+++ resolved
@@ -259,12 +259,8 @@
 				.map(|(account_id, author_id, _)| (author_id, account_id))
 				.collect(),
 		},
-<<<<<<< HEAD
-		pallet_treasury: Default::default(),
+		treasury: Default::default(),
 		pallet_migrations: Default::default(),
-=======
-		treasury: Default::default(),
->>>>>>> f18d484b
 	}
 }
 
