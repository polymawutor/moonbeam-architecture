[package]
name = "pallet-evm-precompile-author-mapping"
authors = [ "PureStake" ]
description = "A Precompile to make pallet-author-mapping accessible to pallet-evm"
edition = "2021"
version = "0.2.0"

[dependencies]
log = "0.4"
num_enum = { version = "0.5.3", default-features = false }

# Moonbeam
pallet-author-mapping = { path = "../../pallets/author-mapping", default-features = false }
precompile-utils = { path = "../utils", default-features = false }

# Substrate
codec = { package = "parity-scale-codec", version = "3.0.0", default-features = false }
frame-support = { git = "https://github.com/paritytech/substrate", branch = "polkadot-v0.9.23", default-features = false }
frame-system = { git = "https://github.com/paritytech/substrate", branch = "polkadot-v0.9.23", default-features = false }
sp-core = { git = "https://github.com/paritytech/substrate", branch = "polkadot-v0.9.23", default-features = false }
sp-io = { git = "https://github.com/paritytech/substrate", branch = "polkadot-v0.9.23", default-features = false }
sp-std = { git = "https://github.com/paritytech/substrate", branch = "polkadot-v0.9.23", default-features = false }

# Frontier
fp-evm = { git = "https://github.com/purestake/frontier", branch = "moonbeam-polkadot-v0.9.23", default-features = false }
pallet-evm = { git = "https://github.com/purestake/frontier", branch = "moonbeam-polkadot-v0.9.23", default-features = false }

# Nimbus
<<<<<<< HEAD
nimbus-primitives = { git = "https://github.com/purestake/nimbus", branch = "amar-cherrypick-digest-provider", default-features = false }
=======
nimbus-primitives = { git = "https://github.com/purestake/nimbus", branch = "moonbeam-polkadot-v0.9.23", default-features = false }
>>>>>>> 1696bb57

[dev-dependencies]
derive_more = "0.99"
hex-literal = "0.3.4"
serde = "1.0.100"

# Moonbeam
pallet-author-mapping = { path = "../../pallets/author-mapping" }
precompile-utils = { path = "../utils", features = [ "testing" ] }

# Substrate
pallet-balances = { git = "https://github.com/paritytech/substrate", branch = "polkadot-v0.9.23" }
pallet-scheduler = { git = "https://github.com/paritytech/substrate", branch = "polkadot-v0.9.23" }
pallet-timestamp = { git = "https://github.com/paritytech/substrate", branch = "polkadot-v0.9.23" }
scale-info = { version = "2.0", default-features = false, features = [ "derive" ] }
sp-runtime = { git = "https://github.com/paritytech/substrate", branch = "polkadot-v0.9.23" }

[features]
default = [ "std" ]
std = [
	"codec/std",
	"fp-evm/std",
	"frame-support/std",
	"frame-system/std",
	"nimbus-primitives/std",
	"pallet-author-mapping/std",
	"pallet-evm/std",
	"precompile-utils/std",
	"sp-core/std",
	"sp-io/std",
	"sp-std/std",
]<|MERGE_RESOLUTION|>--- conflicted
+++ resolved
@@ -26,11 +26,7 @@
 pallet-evm = { git = "https://github.com/purestake/frontier", branch = "moonbeam-polkadot-v0.9.23", default-features = false }
 
 # Nimbus
-<<<<<<< HEAD
-nimbus-primitives = { git = "https://github.com/purestake/nimbus", branch = "amar-cherrypick-digest-provider", default-features = false }
-=======
 nimbus-primitives = { git = "https://github.com/purestake/nimbus", branch = "moonbeam-polkadot-v0.9.23", default-features = false }
->>>>>>> 1696bb57
 
 [dev-dependencies]
 derive_more = "0.99"
