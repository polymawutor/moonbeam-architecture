[package]
name = "xtokens-precompiles"
authors = [ "PureStake" ]
description = "A Precompile to make xtokens accessible to pallet-evm"
edition = "2018"
version = "0.1.0"

[dependencies]
log = "0.4"
num_enum = { version = "0.5.3", default-features = false }
rustc-hex = { version = "2.0.1", default-features = false }

<<<<<<< HEAD
frame-support = { git = "https://github.com/purestake/substrate", branch = "moonbeam-polkadot-v0.9.13", default-features = false }
fp-evm = { git = "https://github.com/purestake/frontier", default-features = false, branch = "moonbeam-polkadot-v0.9.13" }
sp-std = { git = "https://github.com/purestake/substrate", branch = "moonbeam-polkadot-v0.9.13", default-features = false }
sp-core = { git = "https://github.com/purestake/substrate", branch = "moonbeam-polkadot-v0.9.13", default-features = false }
sp-runtime = { git = "https://github.com/purestake/substrate", branch = "moonbeam-polkadot-v0.9.13", default-features = false }

pallet-evm = { git = "https://github.com/purestake/frontier", default-features = false, branch = "moonbeam-polkadot-v0.9.13" }
orml-xtokens = { git = "https://github.com/purestake/open-runtime-module-library", default-features = false, branch = "moonbeam-polkadot-v0.9.13" }
frame-system = { git = "https://github.com/purestake/substrate", branch = "moonbeam-polkadot-v0.9.13", default-features = false }
precompile-utils = { path = "../utils", default-features = false }
num_enum = { version = "0.5.3", default-features = false }
xcm = { git = "https://github.com/purestake/polkadot", default-features = false, branch = "moonbeam-polkadot-v0.9.13" }
xcm-primitives = { path = "../../primitives/xcm/",  default-features = false}

[dev-dependencies]
sha3 = "0.9"
serde = "1.0.100"
sp-io = { git = "https://github.com/purestake/substrate", branch = "moonbeam-polkadot-v0.9.13"}
derive_more = "0.99"
pallet-balances =  { git = "https://github.com/purestake/substrate", branch = "moonbeam-polkadot-v0.9.13"}
pallet-timestamp =  { git = "https://github.com/purestake/substrate", branch = "moonbeam-polkadot-v0.9.13"}
codec = { package = "parity-scale-codec", version = "2.2", default-features = false, features = ["max-encoded-len"] }
cumulus-primitives-core = { git = "https://github.com/purestake/cumulus", branch = "moonbeam-polkadot-v0.9.13" }
pallet-xcm = { git = "https://github.com/purestake/polkadot", branch = "moonbeam-polkadot-v0.9.13" }
xcm-builder = { git = "https://github.com/purestake/polkadot", branch = "moonbeam-polkadot-v0.9.13" }
xcm-executor = { git = "https://github.com/purestake/polkadot", branch = "moonbeam-polkadot-v0.9.13" }
scale-info = { version = "1.0", features = ["derive"] }
=======
# Moonbeam
precompile-utils = { path = "../utils", default-features = false }
xcm-primitives = { path = "../../primitives/xcm/", default-features = false }

# Substrate
frame-support = { git = "https://github.com/purestake/substrate", branch = "moonbeam-polkadot-v0.9.12", default-features = false }
sp-core = { git = "https://github.com/purestake/substrate", branch = "moonbeam-polkadot-v0.9.12", default-features = false }
sp-runtime = { git = "https://github.com/purestake/substrate", branch = "moonbeam-polkadot-v0.9.12", default-features = false }
sp-std = { git = "https://github.com/purestake/substrate", branch = "moonbeam-polkadot-v0.9.12", default-features = false }

# Frontier
fp-evm = { git = "https://github.com/purestake/frontier", branch = "moonbeam-polkadot-v0.9.12", default-features = false }
frame-system = { git = "https://github.com/purestake/substrate", branch = "moonbeam-polkadot-v0.9.12", default-features = false }
pallet-evm = { git = "https://github.com/purestake/frontier", branch = "moonbeam-polkadot-v0.9.12", default-features = false }

# Polkadot / XCM
orml-xtokens = { git = "https://github.com/purestake/open-runtime-module-library", branch = "moonbeam-polkadot-v0.9.12", default-features = false }
xcm = { git = "https://github.com/purestake/polkadot", branch = "moonbeam-polkadot-v0.9.12", default-features = false }

[dev-dependencies]
derive_more = "0.99"
serde = "1.0.100"
sha3 = "0.9"

# Substrate
codec = { package = "parity-scale-codec", version = "2.2", default-features = false, features = [ "max-encoded-len" ] }
pallet-balances = { git = "https://github.com/purestake/substrate", branch = "moonbeam-polkadot-v0.9.12" }
pallet-timestamp = { git = "https://github.com/purestake/substrate", branch = "moonbeam-polkadot-v0.9.12" }
scale-info = { version = "1.0", features = [ "derive" ] }
sp-io = { git = "https://github.com/purestake/substrate", branch = "moonbeam-polkadot-v0.9.12" }

# Cumulus
cumulus-primitives-core = { git = "https://github.com/purestake/cumulus", branch = "moonbeam-polkadot-v0.9.12" }

# Polkadot
pallet-xcm = { git = "https://github.com/purestake/polkadot", branch = "moonbeam-polkadot-v0.9.12" }
xcm-builder = { git = "https://github.com/purestake/polkadot", branch = "moonbeam-polkadot-v0.9.12" }
xcm-executor = { git = "https://github.com/purestake/polkadot", branch = "moonbeam-polkadot-v0.9.12" }

>>>>>>> dfe363ba
[features]
default = [ "std" ]
std = [
	"fp-evm/std",
	"frame-support/std",
	"frame-system/std",
	"orml-xtokens/std",
	"pallet-evm/std",
	"precompile-utils/std",
	"sp-core/std",
	"sp-std/std",
	"xcm-primitives/std",
]<|MERGE_RESOLUTION|>--- conflicted
+++ resolved
@@ -10,53 +10,24 @@
 num_enum = { version = "0.5.3", default-features = false }
 rustc-hex = { version = "2.0.1", default-features = false }
 
-<<<<<<< HEAD
-frame-support = { git = "https://github.com/purestake/substrate", branch = "moonbeam-polkadot-v0.9.13", default-features = false }
-fp-evm = { git = "https://github.com/purestake/frontier", default-features = false, branch = "moonbeam-polkadot-v0.9.13" }
-sp-std = { git = "https://github.com/purestake/substrate", branch = "moonbeam-polkadot-v0.9.13", default-features = false }
-sp-core = { git = "https://github.com/purestake/substrate", branch = "moonbeam-polkadot-v0.9.13", default-features = false }
-sp-runtime = { git = "https://github.com/purestake/substrate", branch = "moonbeam-polkadot-v0.9.13", default-features = false }
-
-pallet-evm = { git = "https://github.com/purestake/frontier", default-features = false, branch = "moonbeam-polkadot-v0.9.13" }
-orml-xtokens = { git = "https://github.com/purestake/open-runtime-module-library", default-features = false, branch = "moonbeam-polkadot-v0.9.13" }
-frame-system = { git = "https://github.com/purestake/substrate", branch = "moonbeam-polkadot-v0.9.13", default-features = false }
-precompile-utils = { path = "../utils", default-features = false }
-num_enum = { version = "0.5.3", default-features = false }
-xcm = { git = "https://github.com/purestake/polkadot", default-features = false, branch = "moonbeam-polkadot-v0.9.13" }
-xcm-primitives = { path = "../../primitives/xcm/",  default-features = false}
-
-[dev-dependencies]
-sha3 = "0.9"
-serde = "1.0.100"
-sp-io = { git = "https://github.com/purestake/substrate", branch = "moonbeam-polkadot-v0.9.13"}
-derive_more = "0.99"
-pallet-balances =  { git = "https://github.com/purestake/substrate", branch = "moonbeam-polkadot-v0.9.13"}
-pallet-timestamp =  { git = "https://github.com/purestake/substrate", branch = "moonbeam-polkadot-v0.9.13"}
-codec = { package = "parity-scale-codec", version = "2.2", default-features = false, features = ["max-encoded-len"] }
-cumulus-primitives-core = { git = "https://github.com/purestake/cumulus", branch = "moonbeam-polkadot-v0.9.13" }
-pallet-xcm = { git = "https://github.com/purestake/polkadot", branch = "moonbeam-polkadot-v0.9.13" }
-xcm-builder = { git = "https://github.com/purestake/polkadot", branch = "moonbeam-polkadot-v0.9.13" }
-xcm-executor = { git = "https://github.com/purestake/polkadot", branch = "moonbeam-polkadot-v0.9.13" }
-scale-info = { version = "1.0", features = ["derive"] }
-=======
 # Moonbeam
 precompile-utils = { path = "../utils", default-features = false }
 xcm-primitives = { path = "../../primitives/xcm/", default-features = false }
 
 # Substrate
-frame-support = { git = "https://github.com/purestake/substrate", branch = "moonbeam-polkadot-v0.9.12", default-features = false }
-sp-core = { git = "https://github.com/purestake/substrate", branch = "moonbeam-polkadot-v0.9.12", default-features = false }
-sp-runtime = { git = "https://github.com/purestake/substrate", branch = "moonbeam-polkadot-v0.9.12", default-features = false }
-sp-std = { git = "https://github.com/purestake/substrate", branch = "moonbeam-polkadot-v0.9.12", default-features = false }
+frame-support = { git = "https://github.com/purestake/substrate", branch = "moonbeam-polkadot-v0.9.13", default-features = false }
+sp-core = { git = "https://github.com/purestake/substrate", branch = "moonbeam-polkadot-v0.9.13", default-features = false }
+sp-runtime = { git = "https://github.com/purestake/substrate", branch = "moonbeam-polkadot-v0.9.13", default-features = false }
+sp-std = { git = "https://github.com/purestake/substrate", branch = "moonbeam-polkadot-v0.9.13", default-features = false }
 
 # Frontier
-fp-evm = { git = "https://github.com/purestake/frontier", branch = "moonbeam-polkadot-v0.9.12", default-features = false }
-frame-system = { git = "https://github.com/purestake/substrate", branch = "moonbeam-polkadot-v0.9.12", default-features = false }
-pallet-evm = { git = "https://github.com/purestake/frontier", branch = "moonbeam-polkadot-v0.9.12", default-features = false }
+fp-evm = { git = "https://github.com/purestake/frontier", branch = "moonbeam-polkadot-v0.9.13", default-features = false }
+frame-system = { git = "https://github.com/purestake/substrate", branch = "moonbeam-polkadot-v0.9.13", default-features = false }
+pallet-evm = { git = "https://github.com/purestake/frontier", branch = "moonbeam-polkadot-v0.9.13", default-features = false }
 
 # Polkadot / XCM
-orml-xtokens = { git = "https://github.com/purestake/open-runtime-module-library", branch = "moonbeam-polkadot-v0.9.12", default-features = false }
-xcm = { git = "https://github.com/purestake/polkadot", branch = "moonbeam-polkadot-v0.9.12", default-features = false }
+orml-xtokens = { git = "https://github.com/purestake/open-runtime-module-library", branch = "moonbeam-polkadot-v0.9.13", default-features = false }
+xcm = { git = "https://github.com/purestake/polkadot", branch = "moonbeam-polkadot-v0.9.13", default-features = false }
 
 [dev-dependencies]
 derive_more = "0.99"
@@ -65,20 +36,19 @@
 
 # Substrate
 codec = { package = "parity-scale-codec", version = "2.2", default-features = false, features = [ "max-encoded-len" ] }
-pallet-balances = { git = "https://github.com/purestake/substrate", branch = "moonbeam-polkadot-v0.9.12" }
-pallet-timestamp = { git = "https://github.com/purestake/substrate", branch = "moonbeam-polkadot-v0.9.12" }
+pallet-balances = { git = "https://github.com/purestake/substrate", branch = "moonbeam-polkadot-v0.9.13" }
+pallet-timestamp = { git = "https://github.com/purestake/substrate", branch = "moonbeam-polkadot-v0.9.13" }
 scale-info = { version = "1.0", features = [ "derive" ] }
-sp-io = { git = "https://github.com/purestake/substrate", branch = "moonbeam-polkadot-v0.9.12" }
+sp-io = { git = "https://github.com/purestake/substrate", branch = "moonbeam-polkadot-v0.9.13" }
 
 # Cumulus
-cumulus-primitives-core = { git = "https://github.com/purestake/cumulus", branch = "moonbeam-polkadot-v0.9.12" }
+cumulus-primitives-core = { git = "https://github.com/purestake/cumulus", branch = "moonbeam-polkadot-v0.9.13" }
 
 # Polkadot
-pallet-xcm = { git = "https://github.com/purestake/polkadot", branch = "moonbeam-polkadot-v0.9.12" }
-xcm-builder = { git = "https://github.com/purestake/polkadot", branch = "moonbeam-polkadot-v0.9.12" }
-xcm-executor = { git = "https://github.com/purestake/polkadot", branch = "moonbeam-polkadot-v0.9.12" }
+pallet-xcm = { git = "https://github.com/purestake/polkadot", branch = "moonbeam-polkadot-v0.9.13" }
+xcm-builder = { git = "https://github.com/purestake/polkadot", branch = "moonbeam-polkadot-v0.9.13" }
+xcm-executor = { git = "https://github.com/purestake/polkadot", branch = "moonbeam-polkadot-v0.9.13" }
 
->>>>>>> dfe363ba
 [features]
 default = [ "std" ]
 std = [
