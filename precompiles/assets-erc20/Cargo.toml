--- conflicted
+++ resolved
@@ -28,13 +28,8 @@
 sp-std = { git = "https://github.com/purestake/substrate", branch = "moonbeam-polkadot-v0.9.32", default-features = false }
 
 # Frontier
-<<<<<<< HEAD
 fp-evm = { git = "https://github.com/purestake/frontier", branch = "moonbeam-polkadot-v0.9.32-sql", default-features = false }
 pallet-evm = { git = "https://github.com/purestake/frontier", branch = "moonbeam-polkadot-v0.9.32-sql", default-features = false, features = [ "forbid-evm-reentrancy" ] }
-=======
-fp-evm = { git = "https://github.com/purestake/frontier", branch = "moonbeam-polkadot-v0.9.32", default-features = false }
-pallet-evm = { git = "https://github.com/purestake/frontier", branch = "moonbeam-polkadot-v0.9.32", default-features = false, features = [ "forbid-evm-reentrancy" ] }
->>>>>>> d505ffc8
 
 [dev-dependencies]
 derive_more = { version = "0.99" }
