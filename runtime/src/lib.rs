// Copyright 2019-2020 PureStake Inc.
// This file is part of Moonbeam.

// Moonbeam is free software: you can redistribute it and/or modify
// it under the terms of the GNU General Public License as published by
// the Free Software Foundation, either version 3 of the License, or
// (at your option) any later version.

// Moonbeam is distributed in the hope that it will be useful,
// but WITHOUT ANY WARRANTY; without even the implied warranty of
// MERCHANTABILITY or FITNESS FOR A PARTICULAR PURPOSE.  See the
// GNU General Public License for more details.

// You should have received a copy of the GNU General Public License
// along with Moonbeam.  If not, see <http://www.gnu.org/licenses/>.

//! The Moonbeam Runtime.
//!
//! This runtime powers both the moonbeam standalone node and the moonbeam parachain
//! By default it builds the parachain runtime. To enable the standalone runtime, enable
//! the `standalone` feature.
//!
//! Primary features of this runtime include:
//! * Ethereum compatability
//! * Moonbeam tokenomics
//! * Dual parachain / standalone support

#![cfg_attr(not(feature = "std"), no_std)]
// `construct_runtime!` does a lot of recursion and requires us to increase the limit to 256.
#![recursion_limit = "256"]

// Make the WASM binary available.
#[cfg(feature = "std")]
include!(concat!(env!("OUT_DIR"), "/wasm_binary.rs"));

#[cfg(feature = "standalone")]
mod standalone;
#[cfg(not(feature = "standalone"))]
mod parachain;

#[cfg(feature = "standalone")]
use standalone::*;
// #[cfg(not(feature = "standalone"))]
// use parachain::*;

use codec::{Decode, Encode};
use sp_api::impl_runtime_apis;
use sp_core::{OpaqueMetadata, H160, U256};
use sp_runtime::{
	create_runtime_str, generic, impl_opaque_keys,
	traits::{BlakeTwo256, Block as BlockT, IdentityLookup, Saturating, IdentifyAccount, Verify},
	transaction_validity::{TransactionSource, TransactionValidity},
	ApplyExtrinsicResult,
};
use sp_std::{marker::PhantomData, prelude::*};
#[cfg(feature = "std")]
use sp_version::NativeVersion;
use sp_version::RuntimeVersion;

pub use frame_support::{
	construct_runtime, parameter_types,
	traits::{FindAuthor, Get, Randomness},
	weights::{
		constants::WEIGHT_PER_SECOND,
		IdentityFee, Weight
	},
	ConsensusEngineId, StorageValue,
};
use pallet_evm::{
<<<<<<< HEAD
	Account as EVMAccount, EnsureAddressTruncated, FeeCalculator, HashedAddressMapping, Runner,
=======
	Account as EVMAccount, IdentityAddressMapping, EnsureAddressSame,
	EnsureAddressNever, FeeCalculator, Runner
>>>>>>> 994ad70e
};
use pallet_transaction_payment::CurrencyAdapter;

#[cfg(any(feature = "std", test))]
pub use sp_runtime::BuildStorage;
pub use sp_runtime::{Perbill, Permill};

/// An index to a block.
pub type BlockNumber = u32;

/// Alias to 512-bit hash when used in the context of a transaction signature on the chain.
pub type Signature = account::MultiSignature;

/// Some way of identifying an account on the chain. We intentionally make it equivalent
/// to the public key of our transaction signing scheme.
pub type AccountId = <<Signature as Verify>::Signer as IdentifyAccount>::AccountId;

/// The type for looking up accounts. We don't expect more than 4 billion of them, but you
/// never know...
pub type AccountIndex = u32;

/// Balance of an account.
pub type Balance = u128;

/// Index of a transaction in the chain.
pub type Index = u32;

/// A hash of some data used by the chain.
pub type Hash = sp_core::H256;

/// Digest item type.
pub type DigestItem = generic::DigestItem<Hash>;

/// Minimum time between blocks.
pub const MINIMUM_PERIOD: u64 = 3000;

/// Opaque types. These are used by the CLI to instantiate machinery that don't need to know
/// the specifics of the runtime. They can then be made to be agnostic over specific formats
/// of data like extrinsics, allowing for them to continue syncing the network through upgrades
/// to even the core datastructures.
pub mod opaque {
	use super::*;

	pub use sp_runtime::OpaqueExtrinsic as UncheckedExtrinsic;
	pub type Block = generic::Block<Header, UncheckedExtrinsic>;

	#[cfg(not(feature = "standalone"))]
	impl_opaque_keys! {
		pub struct SessionKeys {}
	}

	#[cfg(feature = "standalone")]
	impl_opaque_keys! {
		pub struct SessionKeys {
			pub aura: Aura,
			pub grandpa: Grandpa,
		}
	}
}

/// The version infromation used to identify this runtime when compiled natively.
#[cfg(feature = "std")]
pub fn native_version() -> NativeVersion {
	NativeVersion {
		runtime_version: VERSION,
		can_author_with: Default::default(),
	}
}

parameter_types! {
	pub const BlockHashCount: BlockNumber = 250;
	pub const MaximumBlockWeight: Weight = 2 * WEIGHT_PER_SECOND;
	/// Assume 10% of weight for average on_initialize calls.
	pub MaximumExtrinsicWeight: Weight = AvailableBlockRatio::get()
		.saturating_sub(Perbill::from_percent(10)) * MaximumBlockWeight::get();
	pub const AvailableBlockRatio: Perbill = Perbill::from_percent(75);
	pub const MaximumBlockLength: u32 = 5 * 1024 * 1024;
	pub const Version: RuntimeVersion = VERSION;
	pub const ExtrinsicBaseWeight: Weight = 10_000_000;
}

impl frame_system::Trait for Runtime {
	/// The identifier used to distinguish between accounts.
	type AccountId = AccountId;
	/// The aggregated dispatch type that is available for extrinsics.
	type Call = Call;
	/// The lookup mechanism to get account ID from whatever is passed in dispatchers.
	type Lookup = IdentityLookup<AccountId>;
	/// The index type for storing how many extrinsics an account has signed.
	type Index = Index;
	/// The index type for blocks.
	type BlockNumber = BlockNumber;
	/// The type for hashing blocks and tries.
	type Hash = Hash;
	/// The hashing algorithm used.
	type Hashing = BlakeTwo256;
	/// The header type.
	type Header = generic::Header<BlockNumber, BlakeTwo256>;
	/// The ubiquitous event type.
	type Event = Event;
	/// The ubiquitous origin type.
	type Origin = Origin;
	/// Maximum number of block number to block hash mappings to keep (oldest pruned first).
	type BlockHashCount = BlockHashCount;
	/// Maximum weight of each block. With a default weight system of 1byte == 1weight, 4mb is ok.
	type MaximumBlockWeight = MaximumBlockWeight;
	/// Maximum size of all encoded transactions (in bytes) that are allowed in one block.
	type MaximumBlockLength = MaximumBlockLength;
	/// Portion of the block weight that is available to all normal transactions.
	type AvailableBlockRatio = AvailableBlockRatio;
	/// Runtime version.
	type Version = Version;
	/// Converts a module to the index of the module in `construct_runtime!`.
	///
	/// This type is being generated by `construct_runtime!`.
	type PalletInfo = PalletInfo;
	type AccountData = pallet_balances::AccountData<Balance>;
	type OnNewAccount = ();
	type OnKilledAccount = ();
	type DbWeight = ();
	type ExtrinsicBaseWeight = ExtrinsicBaseWeight;
	type BlockExecutionWeight = ();
	type MaximumExtrinsicWeight = MaximumExtrinsicWeight;
	type BaseCallFilter = ();
	type SystemWeightInfo = ();
}

parameter_types! {
	// When running in standalone mode, this controls the block time.
	// Block time is double the minimum period.
	// https://github.com/paritytech/substrate/blob/e4803bd/frame/aura/src/lib.rs#L197-L199
	pub const MinimumPeriod: u64 = MINIMUM_PERIOD;
}

impl pallet_timestamp::Trait for Runtime {
	/// A timestamp: milliseconds since the unix epoch.
	type Moment = u64;
	type OnTimestampSet = ();
	type MinimumPeriod = MinimumPeriod;
	type WeightInfo = ();
}

parameter_types! {
<<<<<<< HEAD
	pub const ExistentialDeposit: u128 = 500;
	pub const MaxLocks: u32 = 50;
=======
	pub const ExistentialDeposit: u128 = 0;
>>>>>>> 994ad70e
}

impl pallet_balances::Trait for Runtime {
	type MaxLocks = MaxLocks;
	/// The type for recording an account's balance.
	type Balance = Balance;
	/// The ubiquitous event type.
	type Event = Event;
	type DustRemoval = ();
	type ExistentialDeposit = ExistentialDeposit;
	type AccountStore = System;
	type WeightInfo = ();
}

parameter_types! {
	pub const TransactionByteFee: Balance = 1;
}

impl pallet_transaction_payment::Trait for Runtime {
	type OnChargeTransaction = CurrencyAdapter<Balances, ()>;
	type TransactionByteFee = TransactionByteFee;
	type WeightToFee = IdentityFee<Balance>;
	type FeeMultiplierUpdate = ();
}

impl pallet_sudo::Trait for Runtime {
	type Call = Call;
	type Event = Event;
}

impl pallet_ethereum_chain_id::Trait for Runtime {}

impl pallet_evm::Trait for Runtime {
	type FeeCalculator = ();
	type CallOrigin = EnsureAddressSame;
	type WithdrawOrigin = EnsureAddressNever<AccountId>;
	type AddressMapping = IdentityAddressMapping;
	type Currency = Balances;
	type Event = Event;
	type Runner = pallet_evm::runner::stack::Runner<Self>;
	type Precompiles = precompiles::MoonbeamPrecompiles;
	type ChainId = EthereumChainId;
}

pub struct TransactionConverter;

impl frontier_rpc_primitives::ConvertTransaction<UncheckedExtrinsic> for TransactionConverter {
	fn convert_transaction(&self, transaction: pallet_ethereum::Transaction) -> UncheckedExtrinsic {
		UncheckedExtrinsic::new_unsigned(
			pallet_ethereum::Call::<Runtime>::transact(transaction).into()
		)
	}
}

impl frontier_rpc_primitives::ConvertTransaction<opaque::UncheckedExtrinsic>
	for TransactionConverter
{
	fn convert_transaction(
		&self,
		transaction: pallet_ethereum::Transaction,
	) -> opaque::UncheckedExtrinsic {
		let extrinsic = UncheckedExtrinsic::new_unsigned(
			pallet_ethereum::Call::<Runtime>::transact(transaction).into(),
		);
		let encoded = extrinsic.encode();
		opaque::UncheckedExtrinsic::decode(&mut &encoded[..])
			.expect("Encoded extrinsic is always valid")
	}
}

pub struct EthereumFindAuthor<F>(PhantomData<F>);

impl pallet_ethereum::Trait for Runtime {
	type Event = Event;
	#[cfg(not(feature = "standalone"))]
	type FindAuthor = EthereumFindAuthor<PhantomAura>;
	#[cfg(feature = "standalone")]
	type FindAuthor = EthereumFindAuthor<Aura>;
}

#[cfg(feature = "standalone")]
runtime_standalone!();

#[cfg(not(feature = "standalone"))]
runtime_parachain!();

/// The address format for describing accounts.
pub type Address = AccountId;
/// Block header type as expected by this runtime.
pub type Header = generic::Header<BlockNumber, BlakeTwo256>;
/// Block type as expected by this runtime.
pub type Block = generic::Block<Header, UncheckedExtrinsic>;
/// A Block signed with a Justification
pub type SignedBlock = generic::SignedBlock<Block>;
/// BlockId type as expected by this runtime.
pub type BlockId = generic::BlockId<Block>;
/// The SignedExtension to the basic transaction logic.
pub type SignedExtra = (
	frame_system::CheckSpecVersion<Runtime>,
	frame_system::CheckTxVersion<Runtime>,
	frame_system::CheckGenesis<Runtime>,
	frame_system::CheckEra<Runtime>,
	frame_system::CheckNonce<Runtime>,
	frame_system::CheckWeight<Runtime>,
	pallet_transaction_payment::ChargeTransactionPayment<Runtime>,
);
/// Unchecked extrinsic type as expected by this runtime.
pub type UncheckedExtrinsic = generic::UncheckedExtrinsic<Address, Call, Signature, SignedExtra>;
/// Extrinsic type that has already been checked.
pub type CheckedExtrinsic = generic::CheckedExtrinsic<AccountId, Call, SignedExtra>;
/// Executive: handles dispatch to the various modules.
pub type Executive = frame_executive::Executive<
	Runtime,
	Block,
	frame_system::ChainContext<Runtime>,
	Runtime,
	AllModules,
>;

impl_runtime_apis! {
	impl sp_api::Core<Block> for Runtime {
		fn version() -> RuntimeVersion {
			VERSION
		}

		fn execute_block(block: Block) {
			Executive::execute_block(block)
		}

		fn initialize_block(header: &<Block as BlockT>::Header) {
			Executive::initialize_block(header)
		}
	}

	impl sp_api::Metadata<Block> for Runtime {
		fn metadata() -> OpaqueMetadata {
			Runtime::metadata().into()
		}
	}

	impl sp_block_builder::BlockBuilder<Block> for Runtime {
		fn apply_extrinsic(
			extrinsic: <Block as BlockT>::Extrinsic,
		) -> ApplyExtrinsicResult {
			Executive::apply_extrinsic(extrinsic)
		}

		fn finalize_block() -> <Block as BlockT>::Header {
			Executive::finalize_block()
		}

		fn inherent_extrinsics(
			data: sp_inherents::InherentData
		) -> Vec<<Block as BlockT>::Extrinsic> {
			data.create_extrinsics()
		}

		fn check_inherents(
			block: Block,
			data: sp_inherents::InherentData,
		) -> sp_inherents::CheckInherentsResult {
			data.check_extrinsics(&block)
		}

		fn random_seed() -> <Block as BlockT>::Hash {
			RandomnessCollectiveFlip::random_seed()
		}
	}

	impl sp_transaction_pool::runtime_api::TaggedTransactionQueue<Block> for Runtime {
		fn validate_transaction(
			source: TransactionSource,
			tx: <Block as BlockT>::Extrinsic,
		) -> TransactionValidity {
			Executive::validate_transaction(source, tx)
		}
	}

	impl sp_offchain::OffchainWorkerApi<Block> for Runtime {
		fn offchain_worker(header: &<Block as BlockT>::Header) {
			Executive::offchain_worker(header)
		}
	}

	impl sp_session::SessionKeys<Block> for Runtime {
		fn decode_session_keys(
			encoded: Vec<u8>,
		) -> Option<Vec<(Vec<u8>, sp_core::crypto::KeyTypeId)>> {
			opaque::SessionKeys::decode_into_raw_public_keys(&encoded)
		}

		fn generate_session_keys(seed: Option<Vec<u8>>) -> Vec<u8> {
			opaque::SessionKeys::generate(seed)
		}
	}

	impl frame_system_rpc_runtime_api::AccountNonceApi<Block, AccountId, Index> for Runtime {
		fn account_nonce(account: AccountId) -> Index {
			System::account_nonce(account)
		}
	}

	impl frontier_rpc_primitives::EthereumRuntimeRPCApi<Block> for Runtime {
		fn chain_id() -> u64 {
			<Runtime as pallet_evm::Trait>::ChainId::get()
		}

		fn account_basic(address: H160) -> EVMAccount {
			EVM::account_basic(&address)
		}

		fn gas_price() -> U256 {
			<Runtime as pallet_evm::Trait>::FeeCalculator::min_gas_price()
		}

		fn call(
			from: H160,
			to: H160,
<<<<<<< HEAD
			data: Vec<u8>,
			value: U256,
			gas_limit: U256,
			gas_price: Option<U256>,
			nonce: Option<U256>,
		) -> Result<pallet_evm::CallInfo, sp_runtime::DispatchError> {
			<Runtime as pallet_evm::Trait>::Runner::call(
				from,
				to,
				data,
				value,
				gas_limit.low_u32(),
				gas_price,
				nonce,
			).map_err(|err| err.into())
		}

		fn create(
			from: H160,
=======
>>>>>>> 994ad70e
			data: Vec<u8>,
			value: U256,
			gas_limit: U256,
			gas_price: Option<U256>,
			nonce: Option<U256>,
<<<<<<< HEAD
		) -> Result<pallet_evm::CreateInfo, sp_runtime::DispatchError> {
			<Runtime as pallet_evm::Trait>::Runner::create(
				from,
=======
		) -> Result<pallet_evm::CallInfo, sp_runtime::DispatchError> {
			<Runtime as pallet_evm::Trait>::Runner::call(
				from,
				to,
>>>>>>> 994ad70e
				data,
				value,
				gas_limit.low_u32(),
				gas_price,
				nonce,
			).map_err(|err| err.into())
		}

<<<<<<< HEAD
		fn current_transaction_statuses() -> Option<Vec<TransactionStatus>> {
			Ethereum::current_transaction_statuses()
		}

		fn current_block() -> Option<pallet_ethereum::Block> {
			Ethereum::current_block()
		}

		fn current_receipts() -> Option<Vec<pallet_ethereum::Receipt>> {
			Ethereum::current_receipts()
		}

		fn current_all() -> (
			Option<pallet_ethereum::Block>,
			Option<Vec<pallet_ethereum::Receipt>>,
			Option<Vec<TransactionStatus>>
		) {
			(
				Ethereum::current_block(),
				Ethereum::current_receipts(),
				Ethereum::current_transaction_statuses()
			)
=======
		fn create(
			from: H160,
			data: Vec<u8>,
			value: U256,
			gas_limit: U256,
			gas_price: Option<U256>,
			nonce: Option<U256>,
		) -> Result<pallet_evm::CreateInfo, sp_runtime::DispatchError> {
			<Runtime as pallet_evm::Trait>::Runner::create(
				from,
				data,
				value,
				gas_limit.low_u32(),
				gas_price,
				nonce,
			).map_err(|err| err.into())
>>>>>>> 994ad70e
		}
	}

	impl pallet_transaction_payment_rpc_runtime_api::TransactionPaymentApi<
		Block,
		Balance
	> for Runtime {
		fn query_info(
			uxt: <Block as BlockT>::Extrinsic,
			len: u32
		) -> pallet_transaction_payment_rpc_runtime_api::RuntimeDispatchInfo<Balance> {
			TransactionPayment::query_info(uxt, len)
		}
	}

	#[cfg(feature = "standalone")]
	impl sp_consensus_aura::AuraApi<Block, AuraId> for Runtime {
		fn slot_duration() -> u64 {
			Aura::slot_duration()
		}

		fn authorities() -> Vec<AuraId> {
			Aura::authorities()
		}
	}

	#[cfg(feature = "standalone")]
	impl fg_primitives::GrandpaApi<Block> for Runtime {
		fn grandpa_authorities() -> GrandpaAuthorityList {
			Grandpa::grandpa_authorities()
		}

		fn submit_report_equivocation_unsigned_extrinsic(
			_equivocation_proof: fg_primitives::EquivocationProof<
				<Block as BlockT>::Hash,
				NumberFor<Block>,
			>,
			_key_owner_proof: fg_primitives::OpaqueKeyOwnershipProof,
		) -> Option<()> {
			None
		}

		fn generate_key_ownership_proof(
			_set_id: fg_primitives::SetId,
			_authority_id: GrandpaId,
		) -> Option<fg_primitives::OpaqueKeyOwnershipProof> {
			// NOTE: this is the only implementation possible since we've
			// defined our key owner proof type as a bottom type (i.e. a type
			// with no values).
			None
		}
	}
}

#[cfg(not(feature = "standalone"))]
cumulus_runtime::register_validate_block!(Block, Executive);<|MERGE_RESOLUTION|>--- conflicted
+++ resolved
@@ -67,12 +67,8 @@
 	ConsensusEngineId, StorageValue,
 };
 use pallet_evm::{
-<<<<<<< HEAD
-	Account as EVMAccount, EnsureAddressTruncated, FeeCalculator, HashedAddressMapping, Runner,
-=======
 	Account as EVMAccount, IdentityAddressMapping, EnsureAddressSame,
 	EnsureAddressNever, FeeCalculator, Runner
->>>>>>> 994ad70e
 };
 use pallet_transaction_payment::CurrencyAdapter;
 
@@ -216,12 +212,8 @@
 }
 
 parameter_types! {
-<<<<<<< HEAD
-	pub const ExistentialDeposit: u128 = 500;
-	pub const MaxLocks: u32 = 50;
-=======
+	//TODO Do I need max lock 50 here?
 	pub const ExistentialDeposit: u128 = 0;
->>>>>>> 994ad70e
 }
 
 impl pallet_balances::Trait for Runtime {
@@ -440,7 +432,6 @@
 		fn call(
 			from: H160,
 			to: H160,
-<<<<<<< HEAD
 			data: Vec<u8>,
 			value: U256,
 			gas_limit: U256,
@@ -458,57 +449,6 @@
 			).map_err(|err| err.into())
 		}
 
-		fn create(
-			from: H160,
-=======
->>>>>>> 994ad70e
-			data: Vec<u8>,
-			value: U256,
-			gas_limit: U256,
-			gas_price: Option<U256>,
-			nonce: Option<U256>,
-<<<<<<< HEAD
-		) -> Result<pallet_evm::CreateInfo, sp_runtime::DispatchError> {
-			<Runtime as pallet_evm::Trait>::Runner::create(
-				from,
-=======
-		) -> Result<pallet_evm::CallInfo, sp_runtime::DispatchError> {
-			<Runtime as pallet_evm::Trait>::Runner::call(
-				from,
-				to,
->>>>>>> 994ad70e
-				data,
-				value,
-				gas_limit.low_u32(),
-				gas_price,
-				nonce,
-			).map_err(|err| err.into())
-		}
-
-<<<<<<< HEAD
-		fn current_transaction_statuses() -> Option<Vec<TransactionStatus>> {
-			Ethereum::current_transaction_statuses()
-		}
-
-		fn current_block() -> Option<pallet_ethereum::Block> {
-			Ethereum::current_block()
-		}
-
-		fn current_receipts() -> Option<Vec<pallet_ethereum::Receipt>> {
-			Ethereum::current_receipts()
-		}
-
-		fn current_all() -> (
-			Option<pallet_ethereum::Block>,
-			Option<Vec<pallet_ethereum::Receipt>>,
-			Option<Vec<TransactionStatus>>
-		) {
-			(
-				Ethereum::current_block(),
-				Ethereum::current_receipts(),
-				Ethereum::current_transaction_statuses()
-			)
-=======
 		fn create(
 			from: H160,
 			data: Vec<u8>,
@@ -525,7 +465,30 @@
 				gas_price,
 				nonce,
 			).map_err(|err| err.into())
->>>>>>> 994ad70e
+		}
+
+		fn current_transaction_statuses() -> Option<Vec<TransactionStatus>> {
+			Ethereum::current_transaction_statuses()
+		}
+
+		fn current_block() -> Option<pallet_ethereum::Block> {
+			Ethereum::current_block()
+		}
+
+		fn current_receipts() -> Option<Vec<pallet_ethereum::Receipt>> {
+			Ethereum::current_receipts()
+		}
+
+		fn current_all() -> (
+			Option<pallet_ethereum::Block>,
+			Option<Vec<pallet_ethereum::Receipt>>,
+			Option<Vec<TransactionStatus>>
+		) {
+			(
+				Ethereum::current_block(),
+				Ethereum::current_receipts(),
+				Ethereum::current_transaction_statuses()
+			)
 		}
 	}
 
