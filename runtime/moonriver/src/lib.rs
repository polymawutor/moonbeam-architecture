--- conflicted
+++ resolved
@@ -38,12 +38,9 @@
 pub use fp_evm::GenesisAccount;
 pub use frame_support::traits::Get;
 use frame_support::{
-<<<<<<< HEAD
-	construct_runtime, ensure,
-=======
 	construct_runtime,
 	dispatch::{DispatchClass, GetDispatchInfo},
->>>>>>> cbf581e4
+	ensure,
 	pallet_prelude::DispatchResult,
 	parameter_types,
 	traits::{
@@ -968,22 +965,6 @@
 impl Contains<RuntimeCall> for MaintenanceFilter {
 	fn contains(c: &RuntimeCall) -> bool {
 		match c {
-<<<<<<< HEAD
-			Call::Assets(_) => false,
-			Call::LocalAssets(_) => false,
-			Call::Balances(_) => false,
-			Call::CrowdloanRewards(_) => false,
-			Call::Ethereum(_) => false,
-			Call::EVM(_) => false,
-			Call::Identity(_) => false,
-			Call::XTokens(_) => false,
-			Call::ParachainStaking(_) => false,
-			Call::MoonbeamOrbiters(_) => false,
-			Call::PolkadotXcm(_) => false,
-			Call::Treasury(_) => false,
-			Call::XcmTransactor(_) => false,
-			Call::EthereumXcm(_) => false,
-=======
 			RuntimeCall::Assets(_) => false,
 			RuntimeCall::LocalAssets(_) => false,
 			RuntimeCall::Balances(_) => false,
@@ -997,7 +978,7 @@
 			RuntimeCall::PolkadotXcm(_) => false,
 			RuntimeCall::Treasury(_) => false,
 			RuntimeCall::XcmTransactor(_) => false,
->>>>>>> cbf581e4
+			RuntimeCall::EthereumXcm(_) => false,
 			_ => true,
 		}
 	}
@@ -1036,24 +1017,11 @@
 				pallet_xcm::Call::force_default_xcm_version { .. } => true,
 				_ => false,
 			},
-<<<<<<< HEAD
-			// We filter anonymous proxy as they make "reserve" inconsistent
-			// See: https://github.com/paritytech/substrate/blob/37cca710eed3dadd4ed5364c7686608f5175cce1/frame/proxy/src/lib.rs#L270 // editorconfig-checker-disable-line
-			Call::Proxy(method) => match method {
-				pallet_proxy::Call::anonymous { .. } => false,
-				pallet_proxy::Call::kill_anonymous { .. } => false,
-=======
-			// We filter for now transact through signed
-			RuntimeCall::XcmTransactor(method) => match method {
-				pallet_xcm_transactor::Call::transact_through_signed { .. } => false,
-				_ => true,
-			},
 			// We filter anonymous proxy as they make "reserve" inconsistent
 			// See: https://github.com/paritytech/substrate/blob/37cca710eed3dadd4ed5364c7686608f5175cce1/frame/proxy/src/lib.rs#L270 // editorconfig-checker-disable-line
 			RuntimeCall::Proxy(method) => match method {
 				pallet_proxy::Call::create_pure { .. } => false,
 				pallet_proxy::Call::kill_pure { .. } => false,
->>>>>>> cbf581e4
 				_ => true,
 			},
 			// Filtering the EVM prevents possible re-entrancy from the precompiles which could
