// Copyright 2021 Parity Technologies (UK) Ltd.
// This file is part of Polkadot.

// Polkadot is free software: you can redistribute it and/or modify
// it under the terms of the GNU General Public License as published by
// the Free Software Foundation, either version 3 of the License, or
// (at your option) any later version.

// Polkadot is distributed in the hope that it will be useful,
// but WITHOUT ANY WARRANTY; without even the implied warranty of
// MERCHANTABILITY or FITNESS FOR A PARTICULAR PURPOSE.  See the
// GNU General Public License for more details.

// You should have received a copy of the GNU General Public License
// along with Polkadot.  If not, see <http://www.gnu.org/licenses/>.

//! Parachain runtime mock.

use frame_support::{
	construct_runtime, parameter_types,
	traits::{Everything, Get, Nothing, PalletInfo as PalletInfoTrait, PalletInfoAccess},
	weights::Weight,
	PalletId,
};

use frame_system::EnsureRoot;
use parity_scale_codec::{Decode, Encode};
use sp_core::H256;
use sp_runtime::{
	testing::Header,
	traits::{Hash, IdentityLookup},
	Permill,
};
use sp_std::{convert::TryFrom, prelude::*};
use xcm::{latest::prelude::*, Version as XcmVersion, VersionedXcm};

use polkadot_core_primitives::BlockNumber as RelayBlockNumber;
use polkadot_parachain::primitives::{Id as ParaId, Sibling};
use xcm::latest::{
	AssetId as XcmAssetId, Error as XcmError, ExecuteXcm,
	Junction::{PalletInstance, Parachain},
	Junctions, MultiLocation, NetworkId, Outcome, Xcm,
};
use xcm_builder::{
	AccountKey20Aliases, AllowKnownQueryResponses, AllowSubscriptionsFrom,
<<<<<<< HEAD
	AllowTopLevelPaidExecutionFrom, AsPrefixedGeneralIndex, ConvertedConcreteAssetId,
=======
	AllowTopLevelPaidExecutionFrom, ConvertedConcreteAssetId,
>>>>>>> 4c937d53
	CurrencyAdapter as XcmCurrencyAdapter, EnsureXcmOrigin, FixedRateOfFungible, FixedWeightBounds,
	FungiblesAdapter, LocationInverter, ParentAsSuperuser, ParentIsDefault, RelayChainAsNative,
	SiblingParachainAsNative, SiblingParachainConvertsVia, SignedAccountKey20AsNative,
	SovereignSignedViaLocation, TakeWeightCredit,
};
use xcm_executor::{traits::JustTry, Config, XcmExecutor};

use scale_info::TypeInfo;
use xcm_simulator::{
	DmpMessageHandlerT as DmpMessageHandler, XcmpMessageFormat,
	XcmpMessageHandlerT as XcmpMessageHandler,
};

pub type AccountId = moonbeam_core_primitives::AccountId;
pub type Balance = u128;
pub type AssetId = u128;

parameter_types! {
	pub const BlockHashCount: u64 = 250;
}

impl frame_system::Config for Runtime {
	type Origin = Origin;
	type Call = Call;
	type Index = u64;
	type BlockNumber = u64;
	type Hash = H256;
	type Hashing = ::sp_runtime::traits::BlakeTwo256;
	type AccountId = AccountId;
	type Lookup = IdentityLookup<AccountId>;
	type Header = Header;
	type Event = Event;
	type BlockHashCount = BlockHashCount;
	type BlockWeights = ();
	type BlockLength = ();
	type Version = ();
	type PalletInfo = PalletInfo;
	type AccountData = pallet_balances::AccountData<Balance>;
	type OnNewAccount = ();
	type OnKilledAccount = ();
	type DbWeight = ();
	type BaseCallFilter = Nothing;
	type SystemWeightInfo = ();
	type SS58Prefix = ();
	type OnSetCode = ();
	type MaxConsumers = frame_support::traits::ConstU32<16>;
}

parameter_types! {
	pub ExistentialDeposit: Balance = 0;
	pub const MaxLocks: u32 = 50;
	pub const MaxReserves: u32 = 50;
}

impl pallet_balances::Config for Runtime {
	type MaxLocks = MaxLocks;
	type Balance = Balance;
	type Event = Event;
	type DustRemoval = ();
	type ExistentialDeposit = ExistentialDeposit;
	type AccountStore = System;
	type WeightInfo = ();
	type MaxReserves = MaxReserves;
	type ReserveIdentifier = [u8; 8];
}

pub type ForeignAssetInstance = pallet_assets::Instance1;
pub type LocalAssetInstance = pallet_assets::Instance2;

parameter_types! {
	pub const AssetDeposit: Balance = 0; // Does not really matter as this will be only called by root
	pub const ApprovalDeposit: Balance = 0;
	pub const AssetsStringLimit: u32 = 50;
	pub const MetadataDepositBase: Balance = 0;
	pub const MetadataDepositPerByte: Balance = 0;
	pub const ExecutiveBody: xcm::v0::BodyId = xcm::v0::BodyId::Executive;
	pub const AssetAccountDeposit: Balance = 0;
}

impl pallet_assets::Config<ForeignAssetInstance> for Runtime {
	type Event = Event;
	type Balance = Balance;
	type AssetId = AssetId;
	type Currency = Balances;
	type ForceOrigin = EnsureRoot<AccountId>;
	type AssetDeposit = AssetDeposit;
	type MetadataDepositBase = MetadataDepositBase;
	type MetadataDepositPerByte = MetadataDepositPerByte;
	type ApprovalDeposit = ApprovalDeposit;
	type StringLimit = AssetsStringLimit;
	type Freezer = ();
	type Extra = ();
	type AssetAccountDeposit = AssetAccountDeposit;
	type WeightInfo = pallet_assets::weights::SubstrateWeight<Runtime>;
}

impl pallet_assets::Config<LocalAssetInstance> for Runtime {
	type Event = Event;
	type Balance = Balance;
	type AssetId = AssetId;
	type Currency = Balances;
	type ForceOrigin = EnsureRoot<AccountId>;
	type AssetDeposit = AssetDeposit;
	type MetadataDepositBase = MetadataDepositBase;
	type MetadataDepositPerByte = MetadataDepositPerByte;
	type ApprovalDeposit = ApprovalDeposit;
	type StringLimit = AssetsStringLimit;
	type Freezer = ();
	type Extra = ();
	type AssetAccountDeposit = AssetAccountDeposit;
	type WeightInfo = pallet_assets::weights::SubstrateWeight<Runtime>;
}

/// Type for specifying how a `MultiLocation` can be converted into an `AccountId`. This is used
/// when determining ownership of accounts for asset transacting and when attempting to use XCM
/// `Transact` in order to determine the dispatch Origin.
pub type LocationToAccountId = (
	// The parent (Relay-chain) origin converts to the default `AccountId`.
	ParentIsDefault<AccountId>,
	// Sibling parachain origins convert to AccountId via the `ParaId::into`.
	SiblingParachainConvertsVia<Sibling, AccountId>,
	AccountKey20Aliases<RelayNetwork, AccountId>,
);

/// This is the type we use to convert an (incoming) XCM origin into a local `Origin` instance,
/// ready for dispatching a transaction with Xcm's `Transact`. There is an `OriginKind` which can
/// biases the kind of local `Origin` it will become.
pub type XcmOriginToTransactDispatchOrigin = (
	// Sovereign account converter; this attempts to derive an `AccountId` from the origin location
	// using `LocationToAccountId` and then turn that into the usual `Signed` origin. Useful for
	// foreign chains who want to have a local sovereign account on this chain which they control.
	SovereignSignedViaLocation<LocationToAccountId, Origin>,
	// Native converter for Relay-chain (Parent) location; will converts to a `Relay` origin when
	// recognised.
	RelayChainAsNative<RelayChainOrigin, Origin>,
	// Native converter for sibling Parachains; will convert to a `SiblingPara` origin when
	// recognised.
	SiblingParachainAsNative<cumulus_pallet_xcm::Origin, Origin>,
	// Superuser converter for the Relay-chain (Parent) location. This will allow it to issue a
	// transaction from the Root origin.
	ParentAsSuperuser<Origin>,
	// Xcm origins can be represented natively under the Xcm pallet's Xcm origin.
	pallet_xcm::XcmPassthrough<Origin>,
	SignedAccountKey20AsNative<RelayNetwork, Origin>,
);

parameter_types! {
	pub const UnitWeightCost: Weight = 1;
	pub MaxInstructions: u32 = 100;
}

// Instructing how incoming xcm assets will be handled
pub type ForeignFungiblesTransactor = FungiblesAdapter<
	// Use this fungibles implementation:
	Assets,
	// Use this currency when it is a fungible asset matching the given location or name:
	(
		ConvertedConcreteAssetId<
			AssetId,
			Balance,
			xcm_primitives::AsAssetType<AssetId, AssetType, AssetManager>,
			JustTry,
		>,
	),
	// Do a simple punn to convert an AccountId32 MultiLocation into a native chain account ID:
	LocationToAccountId,
	// Our chain's account ID type (we can't get away without mentioning it explicitly):
	AccountId,
	// We dont allow teleports.
	Nothing,
	// We dont track any teleports
	(),
>;

pub type LocalAssetTransactor = XcmCurrencyAdapter<
	// Use this currency:
	Balances,
	// Use this currency when it is a fungible asset matching any of the locations in
	// SelfReserveRepresentations
	xcm_primitives::MultiIsConcrete<SelfReserveRepresentations>,
	// We can convert the MultiLocations with our converter above:
	LocationToAccountId,
	// Our chain's account ID type (we can't get away without mentioning it explicitly):
	AccountId,
	// We dont allow teleport
	(),
>;

<<<<<<< HEAD
/// Means for transacting local assets besides the native currency on this chain.
pub type LocalFungiblesTransactorOldReanchor = FungiblesAdapter<
	// Use this fungibles implementation:
	LocalAssets,
	// Use this currency when it is a fungible asset matching the given location or name:
	(
		ConvertedConcreteAssetId<
			AssetId,
			Balance,
			AsPrefixedGeneralIndex<LocalAssetsPalletLocationOldReanchor, AssetId, JustTry>,
			JustTry,
		>,
	),
	// Convert an XCM MultiLocation into a local account id:
	LocationToAccountId,
	// Our chain's account ID type (we can't get away without mentioning it explicitly):
	AccountId,
	// We dont want to allow teleporting assets
	Nothing,
	// The account to use for tracking teleports.
	(),
>;

/// Means for transacting local assets besides the native currency on this chain.
pub type LocalFungiblesTransactorNewReanchor = FungiblesAdapter<
	// Use this fungibles implementation:
	LocalAssets,
	// Use this currency when it is a fungible asset matching the given location or name:
	(
		ConvertedConcreteAssetId<
			AssetId,
			Balance,
			AsPrefixedGeneralIndex<LocalAssetsPalletLocationNewReanchor, AssetId, JustTry>,
			JustTry,
		>,
	),
	// Convert an XCM MultiLocation into a local account id:
	LocationToAccountId,
	// Our chain's account ID type (we can't get away without mentioning it explicitly):
	AccountId,
	// We dont want to allow teleporting assets
	Nothing,
	// The account to use for tracking teleports.
	(),
>;

// We use both transactors
pub type AssetTransactors = (
	LocalAssetTransactor,
	ForeignFungiblesTransactor,
	LocalFungiblesTransactorOldReanchor,
	LocalFungiblesTransactorNewReanchor,
);

=======
// These will be our transactors
pub type AssetTransactors = (LocalAssetTransactor, FungiblesTransactor);
>>>>>>> 4c937d53
pub type XcmRouter = super::ParachainXcmRouter<MsgQueue>;

pub type Barrier = (
	TakeWeightCredit,
	AllowTopLevelPaidExecutionFrom<Everything>,
	// Expected responses are OK.
	AllowKnownQueryResponses<PolkadotXcm>,
	// Subscriptions for version tracking are OK.
	AllowSubscriptionsFrom<Everything>,
);

parameter_types! {
	/// Xcm fees will go to the treasury account
	pub XcmFeesAccount: AccountId = Treasury::account_id();
}

/// This is the struct that will handle the revenue from xcm fees
pub type XcmFeesToAccount_ = xcm_primitives::XcmFeesToAccount<
	Assets,
	(
		ConvertedConcreteAssetId<
			AssetId,
			Balance,
			xcm_primitives::AsAssetType<AssetId, AssetType, AssetManager>,
			JustTry,
		>,
	),
	AccountId,
	XcmFeesAccount,
>;

parameter_types! {
	// We cannot skip the native trader for some specific tests, so we will have to work with
	// a native trader that charges same number of units as weight
	// We use both the old and new anchoring logics
	pub ParaTokensPerSecondOld: (XcmAssetId, u128) = (
		Concrete(OldAnchoringSelfReserve::get()),
		1000000000000
	);
	pub ParaTokensPerSecondNew: (XcmAssetId, u128) = (
		Concrete(NewAnchoringSelfReserve::get()),
		1000000000000
	);
}

parameter_types! {
	pub const RelayNetwork: NetworkId = NetworkId::Polkadot;
	pub RelayChainOrigin: Origin = cumulus_pallet_xcm::Origin::Relay.into();
	pub Ancestry: MultiLocation = Parachain(MsgQueue::parachain_id().into()).into();
	// Old Self Reserve location, defines the multilocation identifiying the self-reserve currency
	// This is used to match it against our Balances pallet when we receive such a MultiLocation
	// (Parent, Self Para Id, Self Balances pallet index)
	pub OldAnchoringSelfReserve: MultiLocation = MultiLocation {
		parents:1,
		interior: Junctions::X2(
			Parachain(MsgQueue::parachain_id().into()),
			PalletInstance(
				<Balances as PalletInfoAccess>::index() as u8
			)
<<<<<<< HEAD
		)
	};
	// Bew Self Reserve location, defines the multilocation identifiying the self-reserve currency
	// This is used to match it also against our Balances pallet when we receive such
	// a MultiLocation: (Self Balances pallet index)
	// This is the new anchoring way
	pub NewAnchoringSelfReserve: MultiLocation = MultiLocation {
		parents:0,
		interior: Junctions::X1(
			PalletInstance(
				<Runtime as frame_system::Config>::PalletInfo::index::<Balances>().unwrap() as u8
			)
		)
	};
	pub LocalAssetsPalletLocationOldReanchor: MultiLocation = MultiLocation {
		parents:1,
		interior: Junctions::X2(
			Parachain(MsgQueue::parachain_id().into()),
			PalletInstance(<LocalAssets as PalletInfoAccess>::index() as u8)
		)
	};

	pub LocalAssetsPalletLocationNewReanchor: MultiLocation = MultiLocation {
		parents:0,
		interior: Junctions::X1(
			PalletInstance(<LocalAssets as PalletInfoAccess>::index() as u8)
		)
	};

=======
		)
	};
	// New Self Reserve location, defines the multilocation identifiying the self-reserve currency
	// This is used to match it also against our Balances pallet when we receive such
	// a MultiLocation: (Self Balances pallet index)
	// This is the new anchoring way
	pub NewAnchoringSelfReserve: MultiLocation = MultiLocation {
		parents:0,
		interior: Junctions::X1(
			PalletInstance(
				<Runtime as frame_system::Config>::PalletInfo::index::<Balances>().unwrap() as u8
			)
		)
	};
>>>>>>> 4c937d53
	// The Locations we accept to refer to our own currency. We need to support both pre and
	// post 0.9.16 versions, hence the reason for this being a Vec
	pub SelfReserveRepresentations: Vec<MultiLocation> = vec![
		OldAnchoringSelfReserve::get(),
		NewAnchoringSelfReserve::get()
	];
}
pub struct XcmConfig;
impl Config for XcmConfig {
	type Call = Call;
	type XcmSender = XcmRouter;
	type AssetTransactor = AssetTransactors;
	type OriginConverter = XcmOriginToTransactDispatchOrigin;
	type IsReserve = xcm_primitives::MultiNativeAsset;
	type IsTeleporter = ();
	type LocationInverter = LocationInverter<Ancestry>;
	type Barrier = Barrier;
	type Weigher = FixedWeightBounds<UnitWeightCost, Call, MaxInstructions>;
	// We use three traders
	// When we receive either representation of the self-reserve asset,
	// When we receive a non-reserve asset, we use AssetManager to fetch how many
	// units per second we should charge
	type Trader = (
		FixedRateOfFungible<ParaTokensPerSecondOld, ()>,
		FixedRateOfFungible<ParaTokensPerSecondNew, ()>,
		xcm_primitives::FirstAssetTrader<AssetType, AssetManager, XcmFeesToAccount_>,
	);

	type ResponseHandler = PolkadotXcm;
	type SubscriptionService = PolkadotXcm;
	type AssetTrap = PolkadotXcm;
	type AssetClaims = PolkadotXcm;
}

impl cumulus_pallet_xcm::Config for Runtime {
	type Event = Event;
	type XcmExecutor = XcmExecutor<XcmConfig>;
}

// Our currencyId. We distinguish for now between SelfReserve, and Others, defined by their Id.
#[derive(Clone, Eq, Debug, PartialEq, Ord, PartialOrd, Encode, Decode, TypeInfo)]
pub enum CurrencyId {
	SelfReserve,
	ForeignAsset(AssetId),
	LocalAssetReserve(AssetId),
}

// How to convert from CurrencyId to MultiLocation
pub struct CurrencyIdtoMultiLocation<AssetXConverter>(sp_std::marker::PhantomData<AssetXConverter>);
impl<AssetXConverter> sp_runtime::traits::Convert<CurrencyId, Option<MultiLocation>>
	for CurrencyIdtoMultiLocation<AssetXConverter>
where
	AssetXConverter: xcm_executor::traits::Convert<MultiLocation, AssetId>,
{
	fn convert(currency: CurrencyId) -> Option<MultiLocation> {
		match currency {
			CurrencyId::SelfReserve => {
				// For now and until Xtokens is adapted to handle 0.9.16 version we use
				// the old anchoring here
				// This is not a problem in either cases, since the view of the destination
				// chain does not change
				// TODO! change this to NewAnchoringSelfReserve once xtokens is adapted for it
				let multi: MultiLocation = OldAnchoringSelfReserve::get();
				Some(multi)
			}
			CurrencyId::ForeignAsset(asset) => AssetXConverter::reverse_ref(asset).ok(),
			CurrencyId::LocalAssetReserve(asset) => {
				let mut location = LocalAssetsPalletLocationOldReanchor::get();
				location.push_interior(Junction::GeneralIndex(asset)).ok();
				Some(location)
			}
		}
	}
}

parameter_types! {
	pub const BaseXcmWeight: Weight = 100;
	pub const MaxAssetsForTransfer: usize = 2;
	pub SelfLocation: MultiLocation = MultiLocation {
		parents:1,
		interior: Junctions::X1(
			Parachain(MsgQueue::parachain_id().into())
		)
	};
}

// The XCM message wrapper wrapper
impl orml_xtokens::Config for Runtime {
	type Event = Event;
	type Balance = Balance;
	type CurrencyId = CurrencyId;
	type AccountIdToMultiLocation = xcm_primitives::AccountIdToMultiLocation<AccountId>;
	type CurrencyIdConvert =
		CurrencyIdtoMultiLocation<xcm_primitives::AsAssetType<AssetId, AssetType, AssetManager>>;
	type XcmExecutor = XcmExecutor<XcmConfig>;
	type SelfLocation = SelfLocation;
	type Weigher = xcm_builder::FixedWeightBounds<UnitWeightCost, Call, MaxInstructions>;
	type BaseXcmWeight = BaseXcmWeight;
	type LocationInverter = LocationInverter<Ancestry>;
	type MaxAssetsForTransfer = MaxAssetsForTransfer;
}

parameter_types! {
	pub const ProposalBond: Permill = Permill::from_percent(5);
	pub const ProposalBondMinimum: Balance = 0;
	pub const SpendPeriod: u64 = 0;
	pub const TreasuryId: PalletId = PalletId(*b"pc/trsry");
	pub const MaxApprovals: u32 = 100;
}

impl pallet_treasury::Config for Runtime {
	type PalletId = TreasuryId;
	type Currency = Balances;
	type ApproveOrigin = EnsureRoot<AccountId>;
	type RejectOrigin = EnsureRoot<AccountId>;
	type Event = Event;
	type OnSlash = Treasury;
	type ProposalBond = ProposalBond;
	type ProposalBondMinimum = ProposalBondMinimum;
	type SpendPeriod = SpendPeriod;
	type Burn = ();
	type BurnDestination = ();
	type MaxApprovals = MaxApprovals;
	type WeightInfo = ();
	type SpendFunds = ();
	type ProposalBondMaximum = ();
}

#[frame_support::pallet]
pub mod mock_msg_queue {
	use super::*;
	use frame_support::pallet_prelude::*;

	#[pallet::config]
	pub trait Config: frame_system::Config {
		type Event: From<Event<Self>> + IsType<<Self as frame_system::Config>::Event>;
		type XcmExecutor: ExecuteXcm<Self::Call>;
	}

	#[pallet::call]
	impl<T: Config> Pallet<T> {}

	#[pallet::pallet]
	#[pallet::generate_store(pub(super) trait Store)]
	pub struct Pallet<T>(_);

	#[pallet::storage]
	#[pallet::getter(fn parachain_id)]
	pub(super) type ParachainId<T: Config> = StorageValue<_, ParaId, ValueQuery>;

	impl<T: Config> Get<ParaId> for Pallet<T> {
		fn get() -> ParaId {
			Self::parachain_id()
		}
	}

	pub type MessageId = [u8; 32];

	#[pallet::event]
	#[pallet::generate_deposit(pub(super) fn deposit_event)]
	pub enum Event<T: Config> {
		// XCMP
		/// Some XCM was executed OK.
		Success(Option<T::Hash>),
		/// Some XCM failed.
		Fail(Option<T::Hash>, XcmError),
		/// Bad XCM version used.
		BadVersion(Option<T::Hash>),
		/// Bad XCM format used.
		BadFormat(Option<T::Hash>),

		// DMP
		/// Downward message is invalid XCM.
		InvalidFormat(MessageId),
		/// Downward message is unsupported version of XCM.
		UnsupportedVersion(MessageId),
		/// Downward message executed with the given outcome.
		ExecutedDownward(MessageId, Outcome),
	}

	impl<T: Config> Pallet<T> {
		pub fn set_para_id(para_id: ParaId) {
			ParachainId::<T>::put(para_id);
		}

		fn handle_xcmp_message(
			sender: ParaId,
			_sent_at: RelayBlockNumber,
			xcm: VersionedXcm<T::Call>,
			max_weight: Weight,
		) -> Result<Weight, XcmError> {
			let hash = Encode::using_encoded(&xcm, T::Hashing::hash);
			let (result, event) = match Xcm::<T::Call>::try_from(xcm) {
				Ok(xcm) => {
					let location = MultiLocation::new(1, Junctions::X1(Parachain(sender.into())));
					match T::XcmExecutor::execute_xcm(location, xcm, max_weight) {
						Outcome::Error(e) => (Err(e.clone()), Event::Fail(Some(hash), e)),
						Outcome::Complete(w) => (Ok(w), Event::Success(Some(hash))),
						// As far as the caller is concerned, this was dispatched without error, so
						// we just report the weight used.
						Outcome::Incomplete(w, e) => (Ok(w), Event::Fail(Some(hash), e)),
					}
				}
				Err(()) => (
					Err(XcmError::UnhandledXcmVersion),
					Event::BadVersion(Some(hash)),
				),
			};
			Self::deposit_event(event);
			result
		}
	}

	impl<T: Config> XcmpMessageHandler for Pallet<T> {
		fn handle_xcmp_messages<'a, I: Iterator<Item = (ParaId, RelayBlockNumber, &'a [u8])>>(
			iter: I,
			max_weight: Weight,
		) -> Weight {
			for (sender, sent_at, data) in iter {
				let mut data_ref = data;
				let _ = XcmpMessageFormat::decode(&mut data_ref)
					.expect("Simulator encodes with versioned xcm format; qed");

				let mut remaining_fragments = &data_ref[..];
				while !remaining_fragments.is_empty() {
					if let Ok(xcm) = VersionedXcm::<T::Call>::decode(&mut remaining_fragments) {
						let _ = Self::handle_xcmp_message(sender, sent_at, xcm, max_weight);
					} else {
						debug_assert!(false, "Invalid incoming XCMP message data");
					}
				}
			}
			max_weight
		}
	}

	impl<T: Config> DmpMessageHandler for Pallet<T> {
		fn handle_dmp_messages(
			iter: impl Iterator<Item = (RelayBlockNumber, Vec<u8>)>,
			limit: Weight,
		) -> Weight {
			for (_i, (_sent_at, data)) in iter.enumerate() {
				let id = sp_io::hashing::blake2_256(&data[..]);
				let maybe_msg =
					VersionedXcm::<T::Call>::decode(&mut &data[..]).map(Xcm::<T::Call>::try_from);
				match maybe_msg {
					Err(_) => {
						Self::deposit_event(Event::InvalidFormat(id));
					}
					Ok(Err(())) => {
						Self::deposit_event(Event::UnsupportedVersion(id));
					}
					Ok(Ok(x)) => {
						let outcome = T::XcmExecutor::execute_xcm(Parent, x, limit);

						Self::deposit_event(Event::ExecutedDownward(id, outcome));
					}
				}
			}
			limit
		}
	}
}

// Pallet to provide the version, used to test runtime upgrade version changes
#[frame_support::pallet]
pub mod mock_version_changer {
	use super::*;
	use frame_support::pallet_prelude::*;

	#[pallet::config]
	pub trait Config: frame_system::Config {
		type Event: From<Event<Self>> + IsType<<Self as frame_system::Config>::Event>;
	}

	#[pallet::call]
	impl<T: Config> Pallet<T> {}

	#[pallet::pallet]
	#[pallet::generate_store(pub(super) trait Store)]
	pub struct Pallet<T>(_);

	#[pallet::storage]
	#[pallet::getter(fn current_version)]
	pub(super) type CurrentVersion<T: Config> = StorageValue<_, XcmVersion, ValueQuery>;

	impl<T: Config> Get<XcmVersion> for Pallet<T> {
		fn get() -> XcmVersion {
			Self::current_version()
		}
	}

	#[pallet::event]
	#[pallet::generate_deposit(pub(super) fn deposit_event)]
	pub enum Event<T: Config> {
		// XCMP
		/// Some XCM was executed OK.
		VersionChanged(XcmVersion),
	}

	impl<T: Config> Pallet<T> {
		pub fn set_version(version: XcmVersion) {
			CurrentVersion::<T>::put(version);
			Self::deposit_event(Event::VersionChanged(version));
		}
	}
}

impl mock_msg_queue::Config for Runtime {
	type Event = Event;
	type XcmExecutor = XcmExecutor<XcmConfig>;
}

impl mock_version_changer::Config for Runtime {
	type Event = Event;
}

pub type LocalOriginToLocation =
	xcm_primitives::SignedToAccountId20<Origin, AccountId, RelayNetwork>;

impl pallet_xcm::Config for Runtime {
	type Event = Event;
	type SendXcmOrigin = EnsureXcmOrigin<Origin, LocalOriginToLocation>;
	type XcmRouter = XcmRouter;
	type ExecuteXcmOrigin = EnsureXcmOrigin<Origin, LocalOriginToLocation>;
	type XcmExecuteFilter = frame_support::traits::Nothing;
	type XcmExecutor = XcmExecutor<XcmConfig>;
	// Do not allow teleports
	type XcmTeleportFilter = Nothing;
	type XcmReserveTransferFilter = Everything;
	type Weigher = FixedWeightBounds<UnitWeightCost, Call, MaxInstructions>;
	type LocationInverter = xcm_builder::LocationInverter<Ancestry>;
	type Origin = Origin;
	type Call = Call;
	const VERSION_DISCOVERY_QUEUE_SIZE: u32 = 100;
	// We use a custom one to test runtime ugprades
	type AdvertisedXcmVersion = XcmVersioner;
}

parameter_types! {
	pub StatemineParaId: u32 = 4;
	pub StatemineAssetPalletInstance: u8 = 5;
}

// Our AssetType. For now we only handle Xcm Assets
#[derive(Clone, Eq, Debug, PartialEq, Ord, PartialOrd, Encode, Decode, TypeInfo)]
pub enum AssetType {
	Xcm(MultiLocation),
}
impl Default for AssetType {
	fn default() -> Self {
		Self::Xcm(MultiLocation::here())
	}
}

impl From<MultiLocation> for AssetType {
	fn from(location: MultiLocation) -> Self {
		match location {
			// Change https://github.com/paritytech/cumulus/pull/831
			// This avoids interrumption once they upgrade
			// We map the previous location to the new one so that the assetId is well retrieved
			MultiLocation {
				parents: 1,
				interior: X2(Parachain(id), GeneralIndex(index)),
			} if id == StatemineParaId::get() => Self::Xcm(MultiLocation {
				parents: 1,
				interior: X3(
					Parachain(id),
					PalletInstance(StatemineAssetPalletInstance::get()),
					GeneralIndex(index),
				),
			}),
			_ => Self::Xcm(location),
		}
	}
}

impl Into<Option<MultiLocation>> for AssetType {
	fn into(self: Self) -> Option<MultiLocation> {
		match self {
			Self::Xcm(location) => Some(location),
		}
	}
}

// Implementation on how to retrieve the AssetId from an AssetType
// We simply hash the AssetType and take the lowest 128 bits
impl From<AssetType> for AssetId {
	fn from(asset: AssetType) -> AssetId {
		match asset {
			AssetType::Xcm(id) => {
				let mut result: [u8; 16] = [0u8; 16];
				let hash: H256 = id.using_encoded(<Runtime as frame_system::Config>::Hashing::hash);
				result.copy_from_slice(&hash.as_fixed_bytes()[0..16]);
				u128::from_le_bytes(result)
			}
		}
	}
}

// We instruct how to register the Assets
// In this case, we tell it to Create an Asset in pallet-assets
pub struct AssetRegistrar;
use frame_support::pallet_prelude::DispatchResult;
impl pallet_asset_manager::AssetRegistrar<Runtime> for AssetRegistrar {
	fn create_foreign_asset(
		asset: AssetId,
		min_balance: Balance,
		metadata: AssetMetadata,
		is_sufficient: bool,
	) -> DispatchResult {
		Assets::force_create(
			Origin::root(),
			asset,
			AssetManager::account_id(),
			is_sufficient,
			min_balance,
		)?;

		Assets::force_set_metadata(
			Origin::root(),
			asset,
			metadata.name,
			metadata.symbol,
			metadata.decimals,
			false,
		)
	}

	fn create_local_asset(
		asset: AssetId,
		creator: AccountId,
		min_balance: Balance,
		owner: AccountId,
	) -> DispatchResult {
		LocalAssets::create(Origin::signed(creator), asset, owner, min_balance)?;

		// TODO uncomment when we feel comfortable
		/*
		// The asset has been created. Let's put the revert code in the precompile address
		let precompile_address = Runtime::asset_id_to_account(ASSET_PRECOMPILE_ADDRESS_PREFIX, asset);
		pallet_evm::AccountCodes::<Runtime>::insert(
			precompile_address,
			vec![0x60, 0x00, 0x60, 0x00, 0xfd],
		);*/
		Ok(())
	}
}

#[derive(Clone, Default, Eq, Debug, PartialEq, Ord, PartialOrd, Encode, Decode, TypeInfo)]
pub struct AssetMetadata {
	pub name: Vec<u8>,
	pub symbol: Vec<u8>,
	pub decimals: u8,
}
pub struct LocalAssetIdCreator;
impl pallet_asset_manager::LocalAssetIdCreator<Runtime> for LocalAssetIdCreator {
	fn create_asset_id_from_account(account: AccountId) -> AssetId {
		// Our means of converting a creator to an assetId
		// We basically hash nonce+account
		let mut result: [u8; 16] = [0u8; 16];
		let account_info = System::account(account);
		let mut to_hash = account.encode();
		to_hash.append(&mut account_info.nonce.encode());
		to_hash.append(&mut System::extrinsic_index().encode());
		to_hash.append(&mut System::parent_hash().encode());
		let hash: H256 = to_hash.using_encoded(<Runtime as frame_system::Config>::Hashing::hash);
		result.copy_from_slice(&hash.as_fixed_bytes()[0..16]);
		u128::from_le_bytes(result)
	}
}

impl pallet_asset_manager::Config for Runtime {
	type Event = Event;
	type Balance = Balance;
	type AssetId = AssetId;
	type AssetRegistrarMetadata = AssetMetadata;
	type ForeignAssetType = AssetType;
	type AssetRegistrar = AssetRegistrar;
	type ForeignAssetModifierOrigin = EnsureRoot<AccountId>;
	type LocalAssetModifierOrigin = EnsureRoot<AccountId>;
	type LocalAssetIdCreator = LocalAssetIdCreator;
	type WeightInfo = ();
}

impl xcm_transactor::Config for Runtime {
	type Event = Event;
	type Balance = Balance;
	type Transactor = MockTransactors;
	type DerivativeAddressRegistrationOrigin = EnsureRoot<AccountId>;
	type SovereignAccountDispatcherOrigin = frame_system::EnsureRoot<AccountId>;
	type CurrencyId = CurrencyId;
	type AccountIdToMultiLocation = xcm_primitives::AccountIdToMultiLocation<AccountId>;
	type CurrencyIdToMultiLocation =
		CurrencyIdtoMultiLocation<xcm_primitives::AsAssetType<AssetId, AssetType, AssetManager>>;
	type XcmExecutor = XcmExecutor<XcmConfig>;
	type SelfLocation = SelfLocation;
	type Weigher = xcm_builder::FixedWeightBounds<UnitWeightCost, Call, MaxInstructions>;
	type LocationInverter = LocationInverter<Ancestry>;
	type XcmSender = XcmRouter;
	type BaseXcmWeight = BaseXcmWeight;
	type AssetTransactor = AssetTransactors;
}

parameter_types! {
	pub const MinimumPeriod: u64 = 1000;
}
impl pallet_timestamp::Config for Runtime {
	type Moment = u64;
	type OnTimestampSet = ();
	type MinimumPeriod = MinimumPeriod;
	type WeightInfo = ();
}

impl pallet_evm::Config for Runtime {
	type FeeCalculator = ();
	type GasWeightMapping = ();

	type CallOrigin = pallet_evm::EnsureAddressRoot<AccountId>;
	type WithdrawOrigin = pallet_evm::EnsureAddressNever<AccountId>;

	type AddressMapping = runtime_common::IntoAddressMapping;
	type Currency = Balances;
	type Runner = pallet_evm::runner::stack::Runner<Self>;

	type Event = Event;
	type PrecompilesType = ();
	type PrecompilesValue = ();
	type ChainId = ();
	type BlockGasLimit = ();
	type OnChargeTransaction = ();
	type BlockHashMapping = pallet_evm::SubstrateBlockHashMapping<Self>;
	type FindAuthor = ();
}

pub struct NormalFilter;
impl frame_support::traits::Contains<Call> for NormalFilter {
	fn contains(c: &Call) -> bool {
		match c {
			_ => true,
		}
	}
}

// We need to use the encoding from the relay mock runtime
#[derive(Encode, Decode)]
pub enum RelayCall {
	#[codec(index = 5u8)]
	// the index should match the position of the module in `construct_runtime!`
	Utility(UtilityCall),
}

#[derive(Encode, Decode)]
pub enum UtilityCall {
	#[codec(index = 1u8)]
	AsDerivative(u16),
}

#[derive(Clone, Eq, Debug, PartialEq, Ord, PartialOrd, Encode, Decode, TypeInfo)]
pub enum MockTransactors {
	Relay,
}

impl xcm_primitives::XcmTransact for MockTransactors {
	fn destination(self) -> MultiLocation {
		match self {
			MockTransactors::Relay => MultiLocation::parent(),
		}
	}
}

impl xcm_primitives::UtilityEncodeCall for MockTransactors {
	fn encode_call(self, call: xcm_primitives::UtilityAvailableCalls) -> Vec<u8> {
		match self {
			MockTransactors::Relay => match call {
				xcm_primitives::UtilityAvailableCalls::AsDerivative(a, b) => {
					let mut call =
						RelayCall::Utility(UtilityCall::AsDerivative(a.clone())).encode();
					call.append(&mut b.clone());
					call
				}
			},
		}
	}
}

type UncheckedExtrinsic = frame_system::mocking::MockUncheckedExtrinsic<Runtime>;
type Block = frame_system::mocking::MockBlock<Runtime>;

construct_runtime!(
	pub enum Runtime where
		Block = Block,
		NodeBlock = Block,
		UncheckedExtrinsic = UncheckedExtrinsic,
	{
		System: frame_system::{Pallet, Call, Storage, Config, Event<T>},
		Balances: pallet_balances::{Pallet, Call, Storage, Config<T>, Event<T>},
		MsgQueue: mock_msg_queue::{Pallet, Storage, Event<T>},
		XcmVersioner: mock_version_changer::{Pallet, Storage, Event<T>},

		PolkadotXcm: pallet_xcm::{Pallet, Call, Event<T>, Origin},
		Assets: pallet_assets::<Instance1>::{Pallet, Storage, Event<T>},
		CumulusXcm: cumulus_pallet_xcm::{Pallet, Event<T>, Origin},
		XTokens: orml_xtokens::{Pallet, Call, Storage, Event<T>},
		AssetManager: pallet_asset_manager::{Pallet, Call, Storage, Event<T>},
		XcmTransactor: xcm_transactor::{Pallet, Call, Storage, Event<T>},
		Treasury: pallet_treasury::{Pallet, Storage, Config, Event<T>, Call},
		LocalAssets: pallet_assets::<Instance2>::{Pallet, Call, Storage, Event<T>},

		Timestamp: pallet_timestamp::{Pallet, Call, Storage},
		EVM: pallet_evm::{Pallet, Call, Storage, Config, Event<T>},
	}
);

pub(crate) fn para_events() -> Vec<Event> {
	System::events()
		.into_iter()
		.map(|r| r.event)
		.filter_map(|e| Some(e))
		.collect::<Vec<_>>()
}

use frame_support::traits::{OnFinalize, OnInitialize, OnRuntimeUpgrade};
pub(crate) fn on_runtime_upgrade() {
	PolkadotXcm::on_runtime_upgrade();
}

pub(crate) fn para_roll_to(n: u64) {
	while System::block_number() < n {
		PolkadotXcm::on_finalize(System::block_number());
		Balances::on_finalize(System::block_number());
		System::on_finalize(System::block_number());
		System::set_block_number(System::block_number() + 1);
		System::on_initialize(System::block_number());
		Balances::on_initialize(System::block_number());
		PolkadotXcm::on_initialize(System::block_number());
	}
}<|MERGE_RESOLUTION|>--- conflicted
+++ resolved
@@ -43,11 +43,7 @@
 };
 use xcm_builder::{
 	AccountKey20Aliases, AllowKnownQueryResponses, AllowSubscriptionsFrom,
-<<<<<<< HEAD
 	AllowTopLevelPaidExecutionFrom, AsPrefixedGeneralIndex, ConvertedConcreteAssetId,
-=======
-	AllowTopLevelPaidExecutionFrom, ConvertedConcreteAssetId,
->>>>>>> 4c937d53
 	CurrencyAdapter as XcmCurrencyAdapter, EnsureXcmOrigin, FixedRateOfFungible, FixedWeightBounds,
 	FungiblesAdapter, LocationInverter, ParentAsSuperuser, ParentIsDefault, RelayChainAsNative,
 	SiblingParachainAsNative, SiblingParachainConvertsVia, SignedAccountKey20AsNative,
@@ -236,7 +232,6 @@
 	(),
 >;
 
-<<<<<<< HEAD
 /// Means for transacting local assets besides the native currency on this chain.
 pub type LocalFungiblesTransactorOldReanchor = FungiblesAdapter<
 	// Use this fungibles implementation:
@@ -291,10 +286,6 @@
 	LocalFungiblesTransactorNewReanchor,
 );
 
-=======
-// These will be our transactors
-pub type AssetTransactors = (LocalAssetTransactor, FungiblesTransactor);
->>>>>>> 4c937d53
 pub type XcmRouter = super::ParachainXcmRouter<MsgQueue>;
 
 pub type Barrier = (
@@ -354,10 +345,9 @@
 			PalletInstance(
 				<Balances as PalletInfoAccess>::index() as u8
 			)
-<<<<<<< HEAD
 		)
 	};
-	// Bew Self Reserve location, defines the multilocation identifiying the self-reserve currency
+	// New Self Reserve location, defines the multilocation identifiying the self-reserve currency
 	// This is used to match it also against our Balances pallet when we receive such
 	// a MultiLocation: (Self Balances pallet index)
 	// This is the new anchoring way
@@ -384,22 +374,6 @@
 		)
 	};
 
-=======
-		)
-	};
-	// New Self Reserve location, defines the multilocation identifiying the self-reserve currency
-	// This is used to match it also against our Balances pallet when we receive such
-	// a MultiLocation: (Self Balances pallet index)
-	// This is the new anchoring way
-	pub NewAnchoringSelfReserve: MultiLocation = MultiLocation {
-		parents:0,
-		interior: Junctions::X1(
-			PalletInstance(
-				<Runtime as frame_system::Config>::PalletInfo::index::<Balances>().unwrap() as u8
-			)
-		)
-	};
->>>>>>> 4c937d53
 	// The Locations we accept to refer to our own currency. We need to support both pre and
 	// post 0.9.16 versions, hence the reason for this being a Vec
 	pub SelfReserveRepresentations: Vec<MultiLocation> = vec![
