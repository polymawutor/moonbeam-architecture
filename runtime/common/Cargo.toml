--- conflicted
+++ resolved
@@ -13,31 +13,7 @@
 log = "0.4"
 
 # Moonbeam
-<<<<<<< HEAD
-pallet-evm-precompile-relay-encoder = { path = "../../precompiles/relay-encoder/", default-features = false }
-moonbeam-xcm-benchmarks = { path = "../../pallets/moonbeam-xcm-benchmarks", optional = true, default-features = false }
-pallet-asset-manager = { path = "../../pallets/asset-manager", default-features = false }
-pallet-author-mapping = { path = "../../pallets/author-mapping", default-features = false }
-pallet-ethereum-xcm = { path = "../../pallets/ethereum-xcm", default-features = false }
-pallet-migrations = { path = "../../pallets/migrations", default-features = false }
-pallet-parachain-staking = { path = "../../pallets/parachain-staking", default-features = false }
-pallet-randomness = { path = "../../pallets/randomness", default-features = false }
-pallet-xcm-transactor = { path = "../../pallets/xcm-transactor", default-features = false }
-precompile-utils = { path = "../../precompiles/utils", default-features = false }
-xcm-primitives = { path = "../../primitives/xcm", default-features = false }
-
-# Substrate
-frame-support = { git = "https://github.com/purestake/substrate", branch = "moonbeam-polkadot-v0.9.37", default-features = false }
-frame-system = { git = "https://github.com/purestake/substrate", branch = "moonbeam-polkadot-v0.9.37", default-features = false }
-pallet-collective = { git = "https://github.com/purestake/substrate", branch = "moonbeam-polkadot-v0.9.37", default-features = false }
-pallet-democracy = { git = "https://github.com/purestake/substrate", branch = "moonbeam-polkadot-v0.9.37", default-features = false }
-pallet-preimage = { git = "https://github.com/purestake/substrate", branch = "moonbeam-polkadot-v0.9.37", default-features = false }
-pallet-scheduler = { git = "https://github.com/purestake/substrate", branch = "moonbeam-polkadot-v0.9.37", default-features = false }
-parity-scale-codec = { version = "3.0.0", default-features = false, features = [ "derive" ] }
-sp-core = { git = "https://github.com/purestake/substrate", branch = "moonbeam-polkadot-v0.9.37", default-features = false }
-sp-runtime = { git = "https://github.com/purestake/substrate", branch = "moonbeam-polkadot-v0.9.37", default-features = false }
-sp-std = { git = "https://github.com/purestake/substrate", branch = "moonbeam-polkadot-v0.9.37", default-features = false }
-=======
+pallet-evm-precompile-relay-encoder = { workspace = true }
 moonbeam-xcm-benchmarks = { workspace = true, optional = true }
 pallet-asset-manager = { workspace = true }
 pallet-author-mapping = { workspace = true }
@@ -57,10 +33,10 @@
 pallet-preimage = { workspace = true }
 pallet-referenda = { workspace = true }
 pallet-scheduler = { workspace = true }
+parity-scale-codec = { workspace = true }
 sp-core = { workspace = true }
 sp-runtime = { workspace = true }
 sp-std = { workspace = true }
->>>>>>> c738580b
 
 # Frontier
 fp-ethereum = { workspace = true }
