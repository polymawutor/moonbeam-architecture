--- conflicted
+++ resolved
@@ -28,16 +28,11 @@
 sp-std = { git = "https://github.com/paritytech/substrate", branch = "polkadot-v0.9.20", default-features = false }
 
 # Frontier
-<<<<<<< HEAD
 ethereum = { version = "0.12.0", default-features = false, features = [ "with-codec" ] }
 ethereum-types = { version = "0.13.1", default-features = false }
-pallet-base-fee = { git = "https://github.com/purestake/frontier", branch = "moonbeam-polkadot-v0.9.20", default-features = false }
-pallet-ethereum = { git = "https://github.com/purestake/frontier", branch = "moonbeam-polkadot-v0.9.20", default-features = false }
-pallet-evm = { git = "https://github.com/purestake/frontier", branch = "moonbeam-polkadot-v0.9.20", default-features = false }
-=======
 pallet-base-fee = { git = "https://github.com/purestake/frontier-private", branch = "perm-runtime-1606", default-features = false }
+pallet-ethereum = { git = "https://github.com/purestake/frontier-private", branch = "perm-runtime-1606", default-features = false }
 pallet-evm = { git = "https://github.com/purestake/frontier-private", branch = "perm-runtime-1606", default-features = false }
->>>>>>> 8dceb486
 
 # Nimbus
 pallet-author-slot-filter = { git = "https://github.com/purestake/nimbus", branch = "moonbeam-polkadot-v0.9.20", default-features = false }
