// Copyright 2019-2022 PureStake Inc.
// This file is part of Moonbeam.

// Moonbeam is free software: you can redistribute it and/or modify
// it under the terms of the GNU General Public License as published by
// the Free Software Foundation, either version 3 of the License, or
// (at your option) any later version.

// Moonbeam is distributed in the hope that it will be useful,
// but WITHOUT ANY WARRANTY; without even the implied warranty of
// MERCHANTABILITY or FITNESS FOR A PARTICULAR PURPOSE.  See the
// GNU General Public License for more details.

// You should have received a copy of the GNU General Public License
// along with Moonbeam.  If not, see <http://www.gnu.org/licenses/>.

//! # Migrations
//!
//! This module acts as a registry where each migration is defined. Each migration should implement
//! the "Migration" trait declared in the pallet-migrations crate.

#[cfg(feature = "try-runtime")]
use frame_support::ensure;
use frame_support::{
	pallet_prelude::GetStorageVersion,
<<<<<<< HEAD
	sp_runtime::traits::{Block, Header},
	traits::{Hash as PreimageHash, OnRuntimeUpgrade, PalletInfoAccess, StorageVersion},
=======
	traits::{OnRuntimeUpgrade, PalletInfoAccess, StorageVersion},
>>>>>>> d646310e
	weights::Weight,
};
use pallet_author_slot_filter::Config as AuthorSlotFilterConfig;
use pallet_migrations::{GetMigrations, Migration};
use pallet_parachain_staking::{Round, RoundInfo};
#[cfg(feature = "try-runtime")]
use parity_scale_codec::{Decode, Encode};
use sp_core::Get;
#[cfg(feature = "try-runtime")]
use sp_runtime::traits::Zero;
use sp_std::{marker::PhantomData, prelude::*};

pub struct PalletReferendaMigrateV0ToV1<T>(pub PhantomData<T>);
impl<T> Migration for PalletReferendaMigrateV0ToV1<T>
where
	T: pallet_referenda::Config + frame_system::Config,
{
	fn friendly_name(&self) -> &str {
		"MM_PalletReferendaMigrateV0ToV1"
	}

	fn migrate(&self, _available_weight: Weight) -> Weight {
		pallet_referenda::migration::v1::MigrateV0ToV1::<T>::on_runtime_upgrade()
	}

	/// Run a standard pre-runtime test. This works the same way as in a normal runtime upgrade.
	#[cfg(feature = "try-runtime")]
	fn pre_upgrade(&self) -> Result<Vec<u8>, sp_runtime::DispatchError> {
		pallet_referenda::migration::v1::MigrateV0ToV1::<T>::pre_upgrade()
	}

	/// Run a standard post-runtime test. This works the same way as in a normal runtime upgrade.
	#[cfg(feature = "try-runtime")]
	fn post_upgrade(&self, state: Vec<u8>) -> Result<(), sp_runtime::DispatchError> {
		pallet_referenda::migration::v1::MigrateV0ToV1::<T>::post_upgrade(state)
	}
}
pub struct UpdateFirstRoundRelayBlockNumber<T>(pub PhantomData<T>);
impl<T> Migration for UpdateFirstRoundRelayBlockNumber<T>
where
	T: pallet_parachain_staking::Config,
	T: cumulus_pallet_parachain_system::Config,
	T: frame_system::Config,
	u32: From<<<<T as frame_system::Config>::Block as Block>::Header as Header>::Number>,
{
	fn friendly_name(&self) -> &str {
		"MM_UpdateFirstRoundRelayBlockNumber"
	}

	fn migrate(&self, _available_weight: Weight) -> Weight {
		// First, fetch the last parachain block
		let para_block: u32 = frame_system::Pallet::<T>::block_number().into();

		// Fetch Round storage before the migration
		let round_info = pallet_parachain_staking::Pallet::<T>::round();

		// Calculate how many blocks have passed so far in the current round
		let para_block_diff = para_block.saturating_sub(round_info.first);

		// Calculate the percentage of the round so far (before the migration)
		let percentage = (para_block_diff)
			.saturating_mul(100)
			.saturating_div(round_info.length);

		// Calculate how many blocks should we substract from LastRelayChainBlockNumber
		// given the new duration (round_info.length * 2) to have a first relay block of the
		// round that corresponds with the percentage calculated in the step above.
		let new_block_diff = percentage
			.saturating_mul(round_info.length * 2)
			.saturating_div(100);

		// Perform substraction
		let new_first_block =
			cumulus_pallet_parachain_system::Pallet::<T>::last_relay_block_number()
				.saturating_sub(new_block_diff);

		// Update Round storage
		let new_round_info = RoundInfo {
			current: round_info.current,
			first: new_first_block,
			length: round_info.length * 2,
		};

		Round::<T>::put(new_round_info);

		T::DbWeight::get().reads_writes(2, 1)
	}

	#[cfg(feature = "try-runtime")]
	fn pre_upgrade(&self) -> Result<Vec<u8>, sp_runtime::DispatchError> {
		let pre_round_info = pallet_parachain_staking::Pallet::<T>::round();
		Ok(pre_round_info.encode())
	}

	#[cfg(feature = "try-runtime")]
	fn post_upgrade(&self, state: Vec<u8>) -> Result<(), sp_runtime::DispatchError> {
		let pre_round_info = <RoundInfo<u32> as Decode>::decode(&mut &*state).unwrap_or_default();
		let post_round_info = pallet_parachain_staking::Pallet::<T>::round();
		assert_eq!(pre_round_info.length * 2, post_round_info.length);
		Ok(())
	}
}

pub struct MissingBalancesMigrations<T>(PhantomData<T>);
impl<T> Migration for MissingBalancesMigrations<T>
where
	T: pallet_balances::Config,
	<T as frame_system::Config>::AccountId: Default,
{
	fn friendly_name(&self) -> &str {
		"MM_MissingBalancesMigrations"
	}

	fn migrate(&self, _available_weight: Weight) -> Weight {
		pallet_balances::migration::MigrateToTrackInactive::<T, ()>::on_runtime_upgrade();
		pallet_balances::migration::ResetInactive::<T, ()>::on_runtime_upgrade();
		pallet_balances::migration::MigrateToTrackInactive::<T, ()>::on_runtime_upgrade()
	}
}

pub struct FixIncorrectPalletVersions<Runtime, Treasury, OpenTech>(
	pub PhantomData<(Runtime, Treasury, OpenTech)>,
);
impl<Runtime, Treasury, OpenTech> Migration
	for FixIncorrectPalletVersions<Runtime, Treasury, OpenTech>
where
	Treasury: GetStorageVersion + PalletInfoAccess,
	OpenTech: GetStorageVersion + PalletInfoAccess,
	Runtime: frame_system::Config,
	Runtime: pallet_referenda::Config,
{
	fn friendly_name(&self) -> &str {
		"MM_FixIncorrectPalletVersions"
	}

	fn migrate(&self, _available_weight: Weight) -> Weight {
		log::info!("Setting collective pallet versions to 4");
		StorageVersion::new(4).put::<Treasury>();
		StorageVersion::new(4).put::<OpenTech>();
		log::info!("Setting referenda pallet version to 1");
		StorageVersion::new(1).put::<pallet_referenda::Pallet<Runtime>>();
		Runtime::DbWeight::get().writes(2)
	}

	#[cfg(feature = "try-runtime")]
	fn pre_upgrade(&self) -> Result<Vec<u8>, sp_runtime::DispatchError> {
		ensure!(
			<Treasury as GetStorageVersion>::on_chain_storage_version() == 0,
			"TreasuryCouncilCollective storage version should be 0"
		);
		ensure!(
			<OpenTech as GetStorageVersion>::on_chain_storage_version() == 0,
			"OpenTechCommitteeCollective storage version should be 0"
		);
		ensure!(
			<pallet_referenda::Pallet<Runtime> as GetStorageVersion>::on_chain_storage_version()
				== 0,
			"Referenda storage version should be 0"
		);
		Ok(vec![])
	}

	#[cfg(feature = "try-runtime")]
	fn post_upgrade(&self, _state: Vec<u8>) -> Result<(), sp_runtime::DispatchError> {
		ensure!(
			<Treasury as GetStorageVersion>::on_chain_storage_version() == 4,
			"Treasury storage version should be 4"
		);
		ensure!(
			<OpenTech as GetStorageVersion>::on_chain_storage_version() == 4,
			"OpenTech storage version should be 4"
		);
		ensure!(
			<pallet_referenda::Pallet<Runtime> as GetStorageVersion>::on_chain_storage_version()
				== 1,
			"Referenda storage version should be 1"
		);
		Ok(())
	}
}

pub struct ReferendaMigrations<Runtime>(PhantomData<Runtime>);

impl<Runtime> GetMigrations for ReferendaMigrations<Runtime>
where
	Runtime: pallet_referenda::Config,
{
	fn get_migrations() -> Vec<Box<dyn Migration>> {
		let pallet_referenda_migrate_v0_to_v1 =
			PalletReferendaMigrateV0ToV1::<Runtime>(Default::default());
		vec![Box::new(pallet_referenda_migrate_v0_to_v1)]
	}
}

pub struct CommonMigrations<Runtime, Council, Tech, Treasury, OpenTech>(
	PhantomData<(Runtime, Council, Tech, Treasury, OpenTech)>,
);

impl<Runtime, Council, Tech, Treasury, OpenTech> GetMigrations
	for CommonMigrations<Runtime, Council, Tech, Treasury, OpenTech>
where
	Runtime: pallet_author_mapping::Config,
	Runtime: pallet_parachain_staking::Config,
	Runtime: pallet_scheduler::Config,
	Runtime: AuthorSlotFilterConfig,
	Council: GetStorageVersion + PalletInfoAccess + 'static,
	Tech: GetStorageVersion + PalletInfoAccess + 'static,
	Treasury: GetStorageVersion + PalletInfoAccess + 'static,
	OpenTech: GetStorageVersion + PalletInfoAccess + 'static,
	Runtime: pallet_democracy::Config,
	Runtime: pallet_preimage::Config,
	Runtime: pallet_asset_manager::Config,
	<Runtime as pallet_asset_manager::Config>::ForeignAssetType: From<xcm::v3::MultiLocation>,
	Runtime: pallet_xcm_transactor::Config,
	Runtime: pallet_moonbeam_orbiters::Config,
	Runtime: cumulus_pallet_parachain_system::Config,
	u32: From<<<<Runtime as frame_system::Config>::Block as Block>::Header as Header>::Number>,
	Runtime: pallet_balances::Config,
	Runtime: pallet_referenda::Config,
	Runtime::AccountId: Default,
{
	fn get_migrations() -> Vec<Box<dyn Migration>> {
		// let migration_author_mapping_twox_to_blake = AuthorMappingTwoXToBlake::<Runtime> {
		// 	0: Default::default(),
		// };

		// let migration_parachain_staking_purge_stale_storage =
		// 	ParachainStakingPurgeStaleStorage::<Runtime>(Default::default());
		// let migration_parachain_staking_manual_exits =
		// 	ParachainStakingManualExits::<Runtime>(Default::default());
		// let migration_parachain_staking_increase_max_delegations_per_candidate =
		// 	ParachainStakingIncreaseMaxDelegationsPerCandidate::<Runtime>(Default::default());
		// let migration_parachain_staking_split_candidate_state =
		// 	ParachainStakingSplitCandidateState::<Runtime>(Default::default());
		// let migration_parachain_staking_patch_incorrect_delegation_sums =
		//	ParachainStakingPatchIncorrectDelegationSums::<Runtime>(Default::default());

		// let migration_scheduler_v3 = SchedulerMigrationV3::<Runtime>(Default::default());

		// let migration_base_fee = MigrateBaseFeePerGas::<Runtime>(Default::default());

		// TODO: this is a lot of allocation to do upon every get() call. this *should* be avoided
		// except when pallet_migrations undergoes a runtime upgrade -- but TODO: review

		// let migration_author_slot_filter_eligible_ratio_to_eligibility_count =
		// 	AuthorSlotFilterEligibleRatioToEligiblityCount::<Runtime>(Default::default());
		// let migration_author_mapping_add_keys_to_registration_info =
		// 	AuthorMappingAddKeysToRegistrationInfo::<Runtime>(Default::default());
		// let staking_delegator_state_requests =
		// 	ParachainStakingSplitDelegatorStateIntoDelegationScheduledRequests::<Runtime>(
		// 		Default::default(),
		// 	);
		// let migration_author_mapping_add_account_id_to_nimbus_lookup =
		//	AuthorMappingAddAccountIdToNimbusLookup::<Runtime>(Default::default());

		// let xcm_transactor_max_weight =
		// 	XcmTransactorMaxTransactWeight::<Runtime>(Default::default());

		// let asset_manager_units_with_asset_type =
		// 	AssetManagerUnitsWithAssetType::<Runtime>(Default::default());

		// let asset_manager_populate_asset_type_id_storage =
		// 	AssetManagerPopulateAssetTypeIdStorage::<Runtime>(Default::default());

		// let asset_manager_change_statemine_prefixes = AssetManagerChangeStateminePrefixes::<
		// 	Runtime,
		// 	StatemineParaIdInfo,
		// 	StatemineAssetsInstanceInfo,
		// >(Default::default());

		// let xcm_supported_assets = XcmPaymentSupportedAssets::<Runtime>(Default::default());

		// let migration_elasticity = MigrateBaseFeeElasticity::<Runtime>(Default::default());
		//let staking_at_stake_auto_compound =
		//	ParachainStakingMigrateAtStakeAutoCompound::<Runtime>(Default::default());

		//let scheduler_to_v4 = SchedulerMigrationV4::<Runtime>(Default::default());
		//let democracy_migration_hash_to_bounded_call =
		//	DemocracryMigrationHashToBoundedCall::<Runtime>(Default::default());
		//let preimage_migration_hash_to_bounded_call =
		//	PreimageMigrationHashToBoundedCall::<Runtime>(Default::default());
		//let asset_manager_to_xcm_v3 =
		//	PalletAssetManagerMigrateXcmV2ToV3::<Runtime>(Default::default());
		//let xcm_transactor_to_xcm_v3 =
		//	PalletXcmTransactorMigrateXcmV2ToV3::<Runtime>(Default::default());
		//let remove_min_bond_for_old_orbiter_collators =
		//	RemoveMinBondForOrbiterCollators::<Runtime>(Default::default());
		let update_first_round_relay_block_number =
			UpdateFirstRoundRelayBlockNumber::<Runtime>(Default::default());
		let missing_balances_migrations = MissingBalancesMigrations::<Runtime>(Default::default());
		let fix_pallet_versions =
			FixIncorrectPalletVersions::<Runtime, Treasury, OpenTech>(Default::default());

		vec![
			// completed in runtime 800
			// Box::new(migration_author_mapping_twox_to_blake),
			// completed in runtime 900
			// completed in runtime 1000
			// Box::new(migration_parachain_staking_purge_stale_storage),
			// completed in runtime 1000
			// Box::new(migration_parachain_staking_manual_exits),
			// completed in runtime 1101
			// Box::new(migration_parachain_staking_increase_max_delegations_per_candidate),
			// completed in runtime 1201
			// Box::new(migration_parachain_staking_split_candidate_state),
			// completed in runtime 1201
			// Box::new(xcm_transactor_max_weight),
			// completed in runtime 1201
			// Box::new(asset_manager_units_with_asset_type),
			// completed in runtime 1201
			// Box::new(asset_manager_change_statemine_prefixes),
			// completed in runtime 1201
			// Box::new(asset_manager_populate_asset_type_id_storage),
			// completed in runtime 1300
			// Box::new(migration_scheduler_v3),
			// completed in runtime 1300
			// Box::new(migration_parachain_staking_patch_incorrect_delegation_sums),
			// completed in runtime 1300
			// Box::new(migration_base_fee),
			// completed in runtime 1300
			// Box::new(xcm_supported_assets),
			// completed in runtime 1500
			// Box::new(migration_author_slot_filter_eligible_ratio_to_eligibility_count),
			// Box::new(migration_author_mapping_add_keys_to_registration_info),
			// Box::new(staking_delegator_state_requests),
			// completed in runtime 1600
			// Box::new(migration_author_mapping_add_account_id_to_nimbus_lookup),
			// completed in runtime 1600
			// Box::new(xcm_transactor_transact_signed),
			// completed in runtime 1700
			//Box::new(migration_elasticity),
			// completed in runtime 1900
			//Box::new(staking_at_stake_auto_compound),
			// completed in runtime 2000
			//Box::new(scheduler_to_v4),
			//Box::new(democracy_migration_hash_to_bounded_call),
			//Box::new(preimage_migration_hash_to_bounded_call),
			//Box::new(asset_manager_to_xcm_v3),
			//Box::new(xcm_transactor_to_xcm_v3),
			//Box::new(remove_min_bond_for_old_orbiter_collators),
			Box::new(update_first_round_relay_block_number),
			Box::new(missing_balances_migrations),
			Box::new(fix_pallet_versions),
		]
	}
}<|MERGE_RESOLUTION|>--- conflicted
+++ resolved
@@ -23,12 +23,8 @@
 use frame_support::ensure;
 use frame_support::{
 	pallet_prelude::GetStorageVersion,
-<<<<<<< HEAD
 	sp_runtime::traits::{Block, Header},
-	traits::{Hash as PreimageHash, OnRuntimeUpgrade, PalletInfoAccess, StorageVersion},
-=======
 	traits::{OnRuntimeUpgrade, PalletInfoAccess, StorageVersion},
->>>>>>> d646310e
 	weights::Weight,
 };
 use pallet_author_slot_filter::Config as AuthorSlotFilterConfig;
@@ -101,9 +97,10 @@
 			.saturating_div(100);
 
 		// Perform substraction
-		let new_first_block =
-			cumulus_pallet_parachain_system::Pallet::<T>::last_relay_block_number()
-				.saturating_sub(new_block_diff);
+		let new_first_block = 0u32;
+		/* let new_first_block =
+		cumulus_pallet_parachain_system::Pallet::<T>::last_relay_block_number()
+			.saturating_sub(new_block_diff); */
 
 		// Update Round storage
 		let new_round_info = RoundInfo {
