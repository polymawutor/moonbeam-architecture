[package]
name = "precompiles"
version = "0.1.0"
authors = ["Samer Afach <info@afach.de>"]
edition = "2018"

[dependencies]
log = "0.4.8"
rustc-hex = { version = "2.0.1", default-features = false }

sp-std = { git = "https://github.com/paritytech/substrate", default-features = false, branch = "master" }
sp-core = { git = "https://github.com/paritytech/substrate", default-features = false, branch = "master" }
<<<<<<< HEAD
pallet-evm = { git = "https://github.com/purestake/frontier", default-features = false, branch = "tgm-v0.5-hotfixes-debug" }
# pallet-evm-precompile-bn128 = { git = "https://github.com/purestake/frontier", default-features = false, branch = "tgm-v0.5-hotfixes-debug" }
pallet-evm-precompile-dispatch = { git = "https://github.com/purestake/frontier", default-features = false, branch = "tgm-v0.5-hotfixes-debug" }
pallet-evm-precompile-modexp = { git = "https://github.com/purestake/frontier", default-features = false, branch = "tgm-v0.5-hotfixes-debug" }
pallet-evm-precompile-simple = { git = "https://github.com/purestake/frontier", default-features = false, branch = "tgm-v0.5-hotfixes-debug" }
=======
pallet-evm = { git = "https://github.com/purestake/frontier", default-features = false, branch = "v0.6-moonbeam" }
# pallet-evm-precompile-bn128 = { git = "https://github.com/purestake/frontier", default-features = false, branch = "v0.6-moonbeam" }
pallet-evm-precompile-dispatch = { git = "https://github.com/purestake/frontier", default-features = false, branch = "v0.6-moonbeam" }
pallet-evm-precompile-modexp = { git = "https://github.com/purestake/frontier", default-features = false, branch = "v0.6-moonbeam" }
pallet-evm-precompile-simple = { git = "https://github.com/purestake/frontier", default-features = false, branch = "v0.6-moonbeam" }
>>>>>>> 1d763ef3

[features]
default = [ "std" ]
std = [
	"sp-std/std",
	"sp-core/std",
	# "pallet-evm-precompile-bn128/std",
	"pallet-evm-precompile-dispatch/std",
	"pallet-evm-precompile-modexp/std",
	"pallet-evm-precompile-simple/std",
]<|MERGE_RESOLUTION|>--- conflicted
+++ resolved
@@ -10,19 +10,11 @@
 
 sp-std = { git = "https://github.com/paritytech/substrate", default-features = false, branch = "master" }
 sp-core = { git = "https://github.com/paritytech/substrate", default-features = false, branch = "master" }
-<<<<<<< HEAD
-pallet-evm = { git = "https://github.com/purestake/frontier", default-features = false, branch = "tgm-v0.5-hotfixes-debug" }
-# pallet-evm-precompile-bn128 = { git = "https://github.com/purestake/frontier", default-features = false, branch = "tgm-v0.5-hotfixes-debug" }
-pallet-evm-precompile-dispatch = { git = "https://github.com/purestake/frontier", default-features = false, branch = "tgm-v0.5-hotfixes-debug" }
-pallet-evm-precompile-modexp = { git = "https://github.com/purestake/frontier", default-features = false, branch = "tgm-v0.5-hotfixes-debug" }
-pallet-evm-precompile-simple = { git = "https://github.com/purestake/frontier", default-features = false, branch = "tgm-v0.5-hotfixes-debug" }
-=======
 pallet-evm = { git = "https://github.com/purestake/frontier", default-features = false, branch = "v0.6-moonbeam" }
 # pallet-evm-precompile-bn128 = { git = "https://github.com/purestake/frontier", default-features = false, branch = "v0.6-moonbeam" }
 pallet-evm-precompile-dispatch = { git = "https://github.com/purestake/frontier", default-features = false, branch = "v0.6-moonbeam" }
 pallet-evm-precompile-modexp = { git = "https://github.com/purestake/frontier", default-features = false, branch = "v0.6-moonbeam" }
 pallet-evm-precompile-simple = { git = "https://github.com/purestake/frontier", default-features = false, branch = "v0.6-moonbeam" }
->>>>>>> 1d763ef3
 
 [features]
 default = [ "std" ]
