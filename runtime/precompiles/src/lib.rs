--- conflicted
+++ resolved
@@ -21,34 +21,6 @@
 use pallet_evm_precompile_dispatch::Dispatch;
 use pallet_evm_precompile_modexp::Modexp;
 
-<<<<<<< HEAD
-/// An example of implementing a simple precompile.
-/// prepends "deadbeef" to any data provided
-struct DeadbeefPrecompiled;
-
-impl LinearCostPrecompile for DeadbeefPrecompiled {
-	const BASE: u64 = 15;
-	const WORD: u64 = 3;
-
-	fn execute(
-		input: &[u8],
-		_: u64,
-	) -> core::result::Result<(pallet_evm::ExitSucceed, Vec<u8>), pallet_evm::ExitError> {
-		log::info!("Calling deadbeef precompiled contract");
-
-		let mut result_vec: Vec<u8> = rustc_hex::FromHex::from_hex("deadbeef").map_err(|_| {
-			pallet_evm::ExitError::Other(sp_std::borrow::Cow::Borrowed(
-				"unexpected deadbeef conversion",
-			))
-		})?;
-		result_vec.extend(input.to_vec());
-
-		Ok((pallet_evm::ExitSucceed::Returned, result_vec))
-	}
-}
-
-=======
->>>>>>> 1d763ef3
 /// The PrecompileSet installed in the Moonbeam runtime.
 /// We include the nine Istanbul precompiles
 /// (https://github.com/ethereum/go-ethereum/blob/3c46f557/core/vm/contracts.go#L69)
