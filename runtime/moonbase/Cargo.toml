--- conflicted
+++ resolved
@@ -54,10 +54,7 @@
 frame-executive = { git = "https://github.com/paritytech/substrate", default-features = false, branch = "polkadot-v0.9.9" }
 frame-system = { git = "https://github.com/paritytech/substrate", default-features = false, branch = "polkadot-v0.9.9" }
 pallet-balances = { git = "https://github.com/paritytech/substrate", default-features = false, branch = "polkadot-v0.9.9" }
-<<<<<<< HEAD
 pallet-assets = { git = "https://github.com/paritytech/substrate", default-features = false, branch = "polkadot-v0.9.9" }
-=======
->>>>>>> 6b3238dc
 pallet-randomness-collective-flip = { git = "https://github.com/paritytech/substrate", default-features = false, branch = "polkadot-v0.9.9" }
 pallet-timestamp = { git = "https://github.com/paritytech/substrate", default-features = false, branch = "polkadot-v0.9.9" }
 pallet-sudo = { git = "https://github.com/paritytech/substrate", default-features = false, branch = "polkadot-v0.9.9" }
@@ -90,7 +87,6 @@
 cumulus-primitives-core = { git = "https://github.com/purestake/cumulus", default-features = false, branch = "nimbus-polkadot-v0.9.9" }
 parachain-info = { git = "https://github.com/purestake/cumulus", default-features = false, branch = "nimbus-polkadot-v0.9.9" }
 cumulus-primitives-timestamp = { git = "https://github.com/purestake/cumulus", default-features = false, branch = "nimbus-polkadot-v0.9.9" }
-<<<<<<< HEAD
 
 cumulus-pallet-xcmp-queue = { git = "https://github.com/purestake/cumulus", default-features = false, branch = "nimbus-polkadot-v0.9.9" }
 cumulus-pallet-dmp-queue = { git = "https://github.com/purestake/cumulus", default-features = false,  branch = "nimbus-polkadot-v0.9.9"}
@@ -105,8 +101,6 @@
 polkadot-parachain = { git = "https://github.com/paritytech/polkadot", default-features = false, branch = "release-v0.9.9" }
 polkadot-core-primitives = { git = "https://github.com/paritytech/polkadot", default-features = false, branch = "release-v0.9.9" }
 orml-xtokens = { git = "https://github.com/open-web3-stack/open-runtime-module-library", default-features = false }
-=======
->>>>>>> 6b3238dc
 
 # Benchmarking dependencies
 frame-benchmarking = { git = "https://github.com/paritytech/substrate", default-features = false, branch = "polkadot-v0.9.9", optional = true }
