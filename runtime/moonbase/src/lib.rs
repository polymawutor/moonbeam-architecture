--- conflicted
+++ resolved
@@ -1040,19 +1040,6 @@
 			PalletInstance(<Runtime as frame_system::Config>::PalletInfo::index::<Balances>().unwrap() as u8)
 		)
 	};
-<<<<<<< HEAD
-	// Bew Self Reserve location, defines the multilocation identifiying the self-reserve currency
-	// This is used to match it also against our Balances pallet when we receive such
-	// a MultiLocation: (Self Balances pallet index)
-	// This is the new anchoring way
-	pub NewAnchoringSelfReserve: MultiLocation = MultiLocation {
-		parents:0,
-		interior: Junctions::X1(
-			PalletInstance(<Runtime as frame_system::Config>::PalletInfo::index::<Balances>().unwrap() as u8)
-		)
-	};
-=======
->>>>>>> 824d960c
 
 	// The Locations we accept to refer to our own currency. We need to support both pre and
 	// post 0.9.16 versions, hence the reason for this being a Vec
