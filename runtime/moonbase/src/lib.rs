--- conflicted
+++ resolved
@@ -776,17 +776,10 @@
 	EitherOfDiverse<EnsureRoot<AccountId>, governance::custom_origins::GeneralAdmin>;
 
 pub struct RelayChainSlotProvider;
-<<<<<<< HEAD
-impl Get<u64> for RelayChainSlotProvider {
-	fn get() -> u64 {
-		let slot_info = pallet_async_backing::pallet::Pallet::<Runtime>::slot_info();
-		u64::from(slot_info.unwrap_or_default().0)
-=======
 impl Get<Slot> for RelayChainSlotProvider {
 	fn get() -> Slot {
 		let slot_info = pallet_async_backing::pallet::Pallet::<Runtime>::slot_info();
 		slot_info.unwrap_or_default().0
->>>>>>> d4fdae0c
 	}
 }
 
@@ -1124,11 +1117,7 @@
 {
 	fn get_migrations() -> Vec<Box<dyn Migration>> {
 		vec![Box::new(
-<<<<<<< HEAD
-			moonbeam_runtime_common::migrations::UpdateFirstRoundNumber::<Runtime>(
-=======
 			moonbeam_runtime_common::migrations::UpdateFirstRoundNumberValue::<Runtime>(
->>>>>>> d4fdae0c
 				Default::default(),
 			),
 		)]
