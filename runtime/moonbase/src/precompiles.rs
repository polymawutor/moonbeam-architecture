--- conflicted
+++ resolved
@@ -27,7 +27,7 @@
 use pallet_evm_precompile_dispatch::Dispatch;
 use pallet_evm_precompile_modexp::Modexp;
 use pallet_evm_precompile_parachain_staking::ParachainStakingWrapper;
-use pallet_evm_precompile_randomness::RandomnessWrapper; // TODO: rename
+use pallet_evm_precompile_randomness::RandomnessWrapper;
 use pallet_evm_precompile_relay_encoder::RelayEncoderWrapper;
 use pallet_evm_precompile_sha3fips::Sha3FIPS256;
 use pallet_evm_precompile_simple::{ECRecover, ECRecoverPublicKey, Identity, Ripemd160, Sha256};
@@ -78,122 +78,6 @@
 /// We include the nine Istanbul precompiles
 /// (https://github.com/ethereum/go-ethereum/blob/3c46f557/core/vm/contracts.go#L69)
 /// as well as a special precompile for dispatching Substrate extrinsics
-<<<<<<< HEAD
-#[derive(Debug, Clone)]
-pub struct MoonbasePrecompiles<R> {
-	batch: BatchPrecompile<R>,
-	_phantom: PhantomData<R>,
-}
-
-impl<R> MoonbasePrecompiles<R>
-where
-	R: pallet_evm::Config,
-{
-	pub fn new() -> Self {
-		Self {
-			// we allow up to 3 levels of nesting.
-			// it should be more than enough for users to compose nested groups.
-			batch: BatchPrecompile::new_with_max_recursion_level(3),
-			_phantom: PhantomData,
-		}
-	}
-
-	/// Return all addresses that contain precompiles. This can be used to populate dummy code
-	/// under the precompile.
-	pub fn used_addresses() -> impl Iterator<Item = R::AccountId> {
-		sp_std::vec![
-			1, 2, 3, 4, 5, 6, 7, 8, 9, 1024, 1025, 1026, 2048, 2049, 2050, 2051, 2052, 2053, 2054,
-			2055, 2056, 2057,
-		]
-		.into_iter()
-		.map(|x| R::AddressMapping::into_account_id(hash(x)))
-	}
-}
-
-impl<R> PrecompileSet for MoonbasePrecompiles<R>
-where
-	Dispatch<R>: Precompile,
-	ParachainStakingWrapper<R>: Precompile,
-	CrowdloanRewardsWrapper<R>: Precompile,
-	Erc20BalancesPrecompile<R, NativeErc20Metadata>: Precompile,
-	// We require PrecompileSet here because indeed we are dealing with a set of precompiles
-	// This precompile set does additional checks, e.g., total supply not being 0
-	Erc20AssetsPrecompileSet<R, IsForeign, ForeignAssetInstance>: PrecompileSet,
-	Erc20AssetsPrecompileSet<R, IsLocal, LocalAssetInstance>: PrecompileSet,
-	DemocracyWrapper<R>: Precompile,
-	XtokensWrapper<R>: Precompile,
-	RelayEncoderWrapper<R, WestendEncoder>: Precompile,
-	XcmTransactorWrapper<R>: Precompile,
-	AuthorMappingWrapper<R>: Precompile,
-	RandomnessWrapper<R>: Precompile,
-	R: pallet_evm::Config,
-{
-	fn execute(&self, handle: &mut impl PrecompileHandle) -> Option<PrecompileResult> {
-		// Filter known precompile addresses except Ethereum officials
-		if self.is_precompile(handle.code_address())
-			&& handle.code_address() > hash(9)
-			&& handle.code_address() != handle.context().address
-		{
-			return Some(Err(revert(
-				"cannot be called with DELEGATECALL or CALLCODE",
-			)));
-		}
-
-		match handle.code_address() {
-			// Ethereum precompiles :
-			a if a == hash(1) => Some(ECRecover::execute(handle)),
-			a if a == hash(2) => Some(Sha256::execute(handle)),
-			a if a == hash(3) => Some(Ripemd160::execute(handle)),
-			a if a == hash(5) => Some(Modexp::execute(handle)),
-			a if a == hash(4) => Some(Identity::execute(handle)),
-			a if a == hash(6) => Some(Bn128Add::execute(handle)),
-			a if a == hash(7) => Some(Bn128Mul::execute(handle)),
-			a if a == hash(8) => Some(Bn128Pairing::execute(handle)),
-			a if a == hash(9) => Some(Blake2F::execute(handle)),
-
-			// Non-Moonbeam specific nor Ethereum precompiles :
-			a if a == hash(1024) => Some(Sha3FIPS256::execute(handle)),
-			a if a == hash(1025) => Some(Dispatch::<R>::execute(handle)),
-			a if a == hash(1026) => Some(ECRecoverPublicKey::execute(handle)),
-
-			// Moonbeam specific precompiles :
-			a if a == hash(2048) => Some(ParachainStakingWrapper::<R>::execute(handle)),
-			a if a == hash(2049) => Some(CrowdloanRewardsWrapper::<R>::execute(handle)),
-			a if a == hash(2050) => Some(
-				Erc20BalancesPrecompile::<R, NativeErc20Metadata>::execute(handle),
-			),
-			a if a == hash(2051) => Some(DemocracyWrapper::<R>::execute(handle)),
-			a if a == hash(2052) => Some(XtokensWrapper::<R>::execute(handle)),
-			a if a == hash(2053) => Some(RelayEncoderWrapper::<R, WestendEncoder>::execute(handle)),
-			a if a == hash(2054) => Some(XcmTransactorWrapper::<R>::execute(handle)),
-			a if a == hash(2055) => Some(AuthorMappingWrapper::<R>::execute(handle)),
-			a if a == hash(2056) => Some(self.batch.execute(handle)),
-			a if a == hash(2057) => Some(RandomnessWrapper::<R>::execute(handle)),
-			// If the address matches asset prefix, the we route through the asset precompile set
-			a if &a.to_fixed_bytes()[0..4] == FOREIGN_ASSET_PRECOMPILE_ADDRESS_PREFIX => {
-				Erc20AssetsPrecompileSet::<R, IsForeign, ForeignAssetInstance>::new()
-					.execute(handle)
-			}
-			// If the address matches asset prefix, the we route through the asset precompile set
-			a if &a.to_fixed_bytes()[0..4] == LOCAL_ASSET_PRECOMPILE_ADDRESS_PREFIX => {
-				Erc20AssetsPrecompileSet::<R, IsLocal, LocalAssetInstance>::new().execute(handle)
-			}
-			_ => None,
-		}
-	}
-	fn is_precompile(&self, address: H160) -> bool {
-		Self::used_addresses().any(|x| x == R::AddressMapping::into_account_id(address))
-			|| Erc20AssetsPrecompileSet::<R, IsForeign, ForeignAssetInstance>::new()
-				.is_precompile(address)
-			|| Erc20AssetsPrecompileSet::<R, IsLocal, LocalAssetInstance>::new()
-				.is_precompile(address)
-	}
-}
-
-fn hash(a: u64) -> H160 {
-	H160::from_low_u64_be(a)
-}
-=======
 /// The following distribution has been decided for the precompiles
 /// 0-1023: Ethereum Mainnet Precompiles
 /// 1024-2047 Precompiles that are not in Ethereum Mainnet but are neither Moonbeam specific
@@ -230,6 +114,7 @@
 				PrecompileAt<AddressU64<2054>, XcmTransactorWrapper<R>>,
 				PrecompileAt<AddressU64<2055>, AuthorMappingWrapper<R>>,
 				PrecompileAt<AddressU64<2056>, BatchPrecompile<R>, LimitRecursionTo<2>>,
+				PrecompileAt<AddressU64<2057>, RandomnessWrapper<R>>,
 			),
 		>,
 		// Prefixed precompile sets (XC20)
@@ -242,5 +127,4 @@
 			Erc20AssetsPrecompileSet<R, IsLocal, LocalAssetInstance>,
 		>,
 	),
->;
->>>>>>> 24459a96
+>;