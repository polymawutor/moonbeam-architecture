// Copyright 2019-2022 PureStake Inc.
// This file is part of Moonbeam.

// Moonbeam is free software: you can redistribute it and/or modify
// it under the terms of the GNU General Public License as published by
// the Free Software Foundation, either version 3 of the License, or
// (at your option) any later version.

// Moonbeam is distributed in the hope that it will be useful,
// but WITHOUT ANY WARRANTY; without even the implied warranty of
// MERCHANTABILITY or FITNESS FOR A PARTICULAR PURPOSE.  See the
// GNU General Public License for more details.

// You should have received a copy of the GNU General Public License
// along with Moonbeam.  If not, see <http://www.gnu.org/licenses/>.

use crowdloan_rewards_precompiles::CrowdloanRewardsWrapper;
use fp_evm::Context;
use moonbeam_relay_encoder::polkadot::PolkadotEncoder;
use pallet_author_mapping_precompiles::AuthorMappingWrapper;
use pallet_evm::{AddressMapping, Precompile, PrecompileResult, PrecompileSet};
use pallet_evm_precompile_assets_erc20::Erc20AssetsPrecompileSet;
use pallet_evm_precompile_balances_erc20::{Erc20BalancesPrecompile, Erc20Metadata};
use pallet_evm_precompile_blake2::Blake2F;
use pallet_evm_precompile_bn128::{Bn128Add, Bn128Mul, Bn128Pairing};
use pallet_evm_precompile_dispatch::Dispatch;
use pallet_evm_precompile_modexp::Modexp;
use pallet_evm_precompile_sha3fips::Sha3FIPS256;
use pallet_evm_precompile_simple::{ECRecover, ECRecoverPublicKey, Identity, Ripemd160, Sha256};
use parachain_staking_precompiles::ParachainStakingWrapper;
use relay_encoder_precompiles::RelayEncoderWrapper;
use sp_core::H160;
use sp_std::fmt::Debug;
use sp_std::marker::PhantomData;
use xcm_transactor_precompiles::XcmTransactorWrapper;
use xtokens_precompiles::XtokensWrapper;

pub struct NativeErc20Metadata;

/// ERC20 metadata for the native token.
impl Erc20Metadata for NativeErc20Metadata {
	/// Returns the name of the token.
	fn name() -> &'static str {
		"GLMR token"
	}

	/// Returns the symbol of the token.
	fn symbol() -> &'static str {
		"GLMR"
	}

	/// Returns the decimals places of the token.
	fn decimals() -> u8 {
		18
	}

	/// Must return `true` only if it represents the main native currency of
	/// the network. It must be the currency used in `pallet_evm`.
	fn is_native_currency() -> bool {
		true
	}
}

/// The PrecompileSet installed in the Moonbeam runtime.
/// We include the nine Istanbul precompiles
/// (https://github.com/ethereum/go-ethereum/blob/3c46f557/core/vm/contracts.go#L69)
/// as well as a special precompile for dispatching Substrate extrinsics
#[derive(Debug, Clone, Copy)]
pub struct MoonbeamPrecompiles<R>(PhantomData<R>);

impl<R> MoonbeamPrecompiles<R>
where
	R: pallet_evm::Config,
{
	pub fn new() -> Self {
		Self(Default::default())
	}
	/// Return all addresses that contain precompiles. This can be used to populate dummy code
	/// under the precompile.
	pub fn used_addresses() -> impl Iterator<Item = R::AccountId> {
		sp_std::vec![
			1, 2, 3, 4, 5, 6, 7, 8, 9, 1024, 1025, 1026, 2048, 2049, 2050, 2052, 2053, 2054, 2055
		]
		.into_iter()
		.map(|x| R::AddressMapping::into_account_id(hash(x)))
	}
}

/// The asset precompile address prefix. Addresses that match against this prefix will be routed
/// to Erc20AssetsPrecompileSet
pub const ASSET_PRECOMPILE_ADDRESS_PREFIX: &[u8] = &[255u8; 4];

/// The following distribution has been decided for the precompiles
/// 0-1023: Ethereum Mainnet Precompiles
/// 1024-2047 Precompiles that are not in Ethereum Mainnet but are neither Moonbeam specific
/// 2048-4095 Moonbeam specific precompiles
impl<R> PrecompileSet for MoonbeamPrecompiles<R>
where
	Dispatch<R>: Precompile,
	ParachainStakingWrapper<R>: Precompile,
	CrowdloanRewardsWrapper<R>: Precompile,
	Erc20AssetsPrecompileSet<R, frame_support::traits::ConstBool<false>>: PrecompileSet,
	Erc20BalancesPrecompile<R, NativeErc20Metadata>: Precompile,
	XtokensWrapper<R>: Precompile,
	RelayEncoderWrapper<R, PolkadotEncoder>: Precompile,
	XcmTransactorWrapper<R>: Precompile,
	AuthorMappingWrapper<R>: Precompile,
	R: pallet_evm::Config,
{
	fn execute(
		&self,
		address: H160,
		input: &[u8],
		target_gas: Option<u64>,
		context: &Context,
		is_static: bool,
	) -> Option<PrecompileResult> {
		match address {
			// Ethereum precompiles :
			a if a == hash(1) => Some(ECRecover::execute(input, target_gas, context, is_static)),
			a if a == hash(2) => Some(Sha256::execute(input, target_gas, context, is_static)),
			a if a == hash(3) => Some(Ripemd160::execute(input, target_gas, context, is_static)),
			a if a == hash(4) => Some(Identity::execute(input, target_gas, context, is_static)),
			a if a == hash(5) => Some(Modexp::execute(input, target_gas, context, is_static)),
			a if a == hash(6) => Some(Bn128Add::execute(input, target_gas, context, is_static)),
			a if a == hash(7) => Some(Bn128Mul::execute(input, target_gas, context, is_static)),
			a if a == hash(8) => Some(Bn128Pairing::execute(input, target_gas, context, is_static)),
			a if a == hash(9) => Some(Blake2F::execute(input, target_gas, context, is_static)),
			// Non-Moonbeam specific nor Ethereum precompiles :
			a if a == hash(1024) => {
				Some(Sha3FIPS256::execute(input, target_gas, context, is_static))
			}
			a if a == hash(1025) => Some(Dispatch::<R>::execute(
				input, target_gas, context, is_static,
			)),
			a if a == hash(1026) => Some(ECRecoverPublicKey::execute(
				input, target_gas, context, is_static,
			)),
			// Moonbeam specific precompiles :
			a if a == hash(2048) => Some(ParachainStakingWrapper::<R>::execute(
				input, target_gas, context, is_static,
			)),
			a if a == hash(2049) => Some(CrowdloanRewardsWrapper::<R>::execute(
				input, target_gas, context, is_static,
			)),
			a if a == hash(2050) => {
				Some(Erc20BalancesPrecompile::<R, NativeErc20Metadata>::execute(
					input, target_gas, context, is_static,
				))
			}
			a if a == hash(2052) => Some(XtokensWrapper::<R>::execute(
				input, target_gas, context, is_static,
			)),
			a if a == hash(2053) => Some(RelayEncoderWrapper::<R, PolkadotEncoder>::execute(
				input, target_gas, context, is_static,
			)),
			a if a == hash(2054) => Some(XcmTransactorWrapper::<R>::execute(
				input, target_gas, context, is_static,
			)),
			a if a == hash(2055) => Some(AuthorMappingWrapper::<R>::execute(
				input, target_gas, context, is_static,
			)),
			// If the address matches asset prefix, the we route through the asset precompile set
			a if &a.to_fixed_bytes()[0..4] == ASSET_PRECOMPILE_ADDRESS_PREFIX => {
				Erc20AssetsPrecompileSet::<R, frame_support::traits::ConstBool<false>>::new()
					.execute(address, input, target_gas, context, is_static)
			}
			_ => None,
		}
	}
	fn is_precompile(&self, address: H160) -> bool {
<<<<<<< HEAD
		Self::used_addresses()
			.find(|x| x == &R::AddressMapping::into_account_id(address))
			.is_some() || Erc20AssetsPrecompileSet::<R, frame_support::traits::ConstBool<false>>::new()
			.is_precompile(address)
=======
		Self::used_addresses().any(|x| x == R::AddressMapping::into_account_id(address))
			|| Erc20AssetsPrecompileSet::<R>::new().is_precompile(address)
>>>>>>> f67d0188
	}
}

fn hash(a: u64) -> H160 {
	H160::from_low_u64_be(a)
}<|MERGE_RESOLUTION|>--- conflicted
+++ resolved
@@ -169,15 +169,9 @@
 		}
 	}
 	fn is_precompile(&self, address: H160) -> bool {
-<<<<<<< HEAD
-		Self::used_addresses()
-			.find(|x| x == &R::AddressMapping::into_account_id(address))
-			.is_some() || Erc20AssetsPrecompileSet::<R, frame_support::traits::ConstBool<false>>::new()
-			.is_precompile(address)
-=======
 		Self::used_addresses().any(|x| x == R::AddressMapping::into_account_id(address))
-			|| Erc20AssetsPrecompileSet::<R>::new().is_precompile(address)
->>>>>>> f67d0188
+			|| Erc20AssetsPrecompileSet::<R, frame_support::traits::ConstBool<false>>::new()
+				.is_precompile(address)
 	}
 }
 
