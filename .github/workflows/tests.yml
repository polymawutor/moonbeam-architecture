name: Tests

on: [push]

jobs:
  build:
    runs-on: ubuntu-latest
    steps:
    - uses: actions/checkout@v2
    - name: Submodules
      run: git submodule update --init --recursive
    - name: Cache Rust dependencies
      uses: actions/cache@v1.1.2
      with:
        path: target
        key: ${{ runner.OS }}-build-${{ hashFiles('**/Cargo.lock') }}
        restore-keys: |
          ${{ runner.OS }}-build-
<<<<<<< HEAD
    - uses: actions-rs/toolchain@v1
      with:
        target: wasm32-unknown-unknown
        toolchain: nightly-2020-08-01
        default: true
=======
    - name: Init
      run: |
        scripts/init.sh
        cargo --version
        rustc --version
        cargo +$WASM_BUILD_TOOLCHAIN --version
        rustc +$WASM_BUILD_TOOLCHAIN --version
      env:
        WASM_BUILD_TOOLCHAIN: nightly-2020-05-14
>>>>>>> cfad0f9f
    - name: Build
      run: cargo build --verbose --all
    - name: Run tests
      run: cargo test --verbose --all<|MERGE_RESOLUTION|>--- conflicted
+++ resolved
@@ -9,20 +9,6 @@
     - uses: actions/checkout@v2
     - name: Submodules
       run: git submodule update --init --recursive
-    - name: Cache Rust dependencies
-      uses: actions/cache@v1.1.2
-      with:
-        path: target
-        key: ${{ runner.OS }}-build-${{ hashFiles('**/Cargo.lock') }}
-        restore-keys: |
-          ${{ runner.OS }}-build-
-<<<<<<< HEAD
-    - uses: actions-rs/toolchain@v1
-      with:
-        target: wasm32-unknown-unknown
-        toolchain: nightly-2020-08-01
-        default: true
-=======
     - name: Init
       run: |
         scripts/init.sh
@@ -32,7 +18,6 @@
         rustc +$WASM_BUILD_TOOLCHAIN --version
       env:
         WASM_BUILD_TOOLCHAIN: nightly-2020-05-14
->>>>>>> cfad0f9f
     - name: Build
       run: cargo build --verbose --all
     - name: Run tests
