import { ApiPromise } from "@polkadot/api";
import "@polkadot/api-augment";
import chalk from "chalk";
import { ethers } from "ethers";
<<<<<<< HEAD
import { provideWeb3Api, provideEthersApi, providePolkadotApi, EnhancedWeb3 } from "./providers";
import { DEBUG_MODE } from "./constants";
import { HttpProvider } from "web3-core";
import { blake2AsHex } from "@polkadot/util-crypto";
=======
import { sha256 } from "ethers/lib/utils";
>>>>>>> 35ca3a7e
import fs from "fs";
import { HttpProvider } from "web3-core";

import { KeyringPair } from "@polkadot/keyring/types";
import { DEBUG_MODE } from "./constants";
import {
  getRuntimeWasm,
  NodePorts,
  ParachainPorts,
  ParaTestOptions,
  startParachainNodes,
  stopParachainNodes,
} from "./para-node";
<<<<<<< HEAD
import { KeyringPair } from "@substrate/txwrapper-core";
import { sha256 } from "ethers/lib/utils";
import { cancelReferendaWithCouncil, executeProposalWithCouncil } from "./governance";
=======
import { EnhancedWeb3, provideEthersApi, providePolkadotApi, provideWeb3Api } from "./providers";

>>>>>>> 35ca3a7e
const debug = require("debug")("test:setup");

const PORT_PREFIX = (process.env.PORT_PREFIX && parseInt(process.env.PORT_PREFIX)) || 19;

export interface ParaTestContext {
  createWeb3: (protocol?: "ws" | "http") => Promise<EnhancedWeb3>;
  createEthers: () => Promise<ethers.providers.JsonRpcProvider>;
  createPolkadotApiParachain: (parachainNumber: number) => Promise<ApiPromise>;
  createPolkadotApiParachains: () => Promise<ApiPromise>;
  createPolkadotApiRelaychains: () => Promise<ApiPromise>;
  waitBlocks: (count: number) => Promise<number>; // return current block when the promise resolves
  upgradeRuntime: (
    from: KeyringPair,
    runtimeName: "moonbase" | "moonriver" | "moonbeam",
    runtimeVersion: string,
    options?: { waitMigration?: boolean; useGovernance?: boolean }
  ) => Promise<number>;
  blockNumber: number;

  // We also provided singleton providers for simplicity
  web3: EnhancedWeb3;
  ethers: ethers.providers.JsonRpcProvider;
  polkadotApiParaone: ApiPromise;
}

export interface ParachainApis {
  parachainId: number;
  apis: ApiPromise[];
}

export interface InternalParaTestContext extends ParaTestContext {
  _polkadotApiParachains: ParachainApis[];
  _polkadotApiRelaychains: ApiPromise[];
  _web3Providers: HttpProvider[];
}

export function describeParachain(
  title: string,
  options: ParaTestOptions,
  cb: (context: InternalParaTestContext) => void
) {
  describe(title, function () {
    // Set timeout to 5000 for all tests.
    this.timeout("spec" in options.parachain ? 3600000 : 300000);

    // The context is initialized empty to allow passing a reference
    // and to be filled once the node information is retrieved
    let context: InternalParaTestContext = {} as InternalParaTestContext;

    // Making sure the Moonbeam node has started
    before("Starting Moonbeam Test Node", async function () {
      try {
        const init = !DEBUG_MODE
          ? await startParachainNodes(options)
          : {
              paraPorts: [
                {
                  parachainId: 1000,
                  ports: [
                    {
                      p2pPort: PORT_PREFIX * 1000 + 100,
                      wsPort: PORT_PREFIX * 1000 + 102,
                      rpcPort: PORT_PREFIX * 1000 + 101,
                    },
                  ],
                },
              ],
              relayPorts: [],
            };
        // Context is given prior to this assignement, so doing
        // context = init.context will fail because it replace the variable;

        context._polkadotApiParachains = [];
        context._polkadotApiRelaychains = [];
        context._web3Providers = [];
        context.blockNumber = 0;

        context.createWeb3 = async (protocol: "ws" | "http" = "http") => {
          const provider =
            protocol == "ws"
              ? await provideWeb3Api(init.paraPorts[0].ports[0].wsPort, "ws")
              : await provideWeb3Api(init.paraPorts[0].ports[0].rpcPort, "http");
          context._web3Providers.push((provider as any)._provider);
          return provider;
        };
        context.createEthers = async () => provideEthersApi(init.paraPorts[0].ports[0].rpcPort);
        context.createPolkadotApiParachain = async (parachainNumber: number) => {
          const promise = providePolkadotApi(init.paraPorts[parachainNumber].ports[0].wsPort);
          context._polkadotApiParachains.push({
            parachainId: init.paraPorts[parachainNumber].parachainId,
            apis: [await promise],
          });
          return promise;
        };
        context.createPolkadotApiParachains = async () => {
          const apiPromises = await Promise.all(
            init.paraPorts.map(async (parachain: ParachainPorts) => {
              return {
                parachainId: parachain.parachainId,
                apis: await Promise.all(
                  parachain.ports.map(async (ports: NodePorts) => {
                    return providePolkadotApi(ports.wsPort);
                  })
                ),
              };
            })
          );
          // We keep track of the polkadotApis to close them at the end of the test
          context._polkadotApiParachains = apiPromises;
          await Promise.all(
            apiPromises.map(async (promises) =>
              Promise.all(promises.apis.map((promise) => promise.isReady))
            )
          );
          // Necessary hack to allow polkadotApi to finish its internal metadata loading
          // apiPromise.isReady unfortunately doesn't wait for those properly
          await new Promise((resolve) => {
            setTimeout(resolve, 100);
          });

          return apiPromises[0].apis[0];
        };
        context.createPolkadotApiRelaychains = async () => {
          const apiPromises = await Promise.all(
            init.relayPorts.map(async (ports: NodePorts) => {
              return await providePolkadotApi(ports.wsPort, true);
            })
          );
          // We keep track of the polkadotApis to close them at the end of the test
          context._polkadotApiRelaychains = apiPromises;
          await Promise.all(apiPromises.map((promise) => promise.isReady));
          // Necessary hack to allow polkadotApi to finish its internal metadata loading
          // apiPromise.isReady unfortunately doesn't wait for those properly
          await new Promise((resolve) => {
            setTimeout(resolve, 100);
          });

          return apiPromises[0];
        };

        let pendingCallbacks: {
          blockNumber: number;
          resolve: (blockNumber: number) => void;
        }[] = [];
        const subBlocks = async (api: ApiPromise) => {
          return api.rpc.chain.subscribeNewHeads(async (header) => {
            context.blockNumber = header.number.toNumber();
            if (context.blockNumber == 0) {
              console.log(
                `Start listening for new blocks. Production will start in ${chalk.red(`1 minute`)}`
              );
            }
            debug(`New block: #${context.blockNumber}`);

            let i = pendingCallbacks.length;
            while (i--) {
              const pendingCallback = pendingCallbacks[i];
              if (pendingCallback.blockNumber <= context.blockNumber) {
                pendingCallbacks.splice(i, 1);
                pendingCallback.resolve(context.blockNumber);
              }
            }
          });
        };

        context.polkadotApiParaone = await context.createPolkadotApiParachains();
        subBlocks(context.polkadotApiParaone);

        context.waitBlocks = async (count: number) => {
          return new Promise<number>((resolve) => {
<<<<<<< HEAD
            pendingPromises.push({
              blockNumber: (context.blockNumber || 0) + count,
=======
            pendingCallbacks.push({
              blockNumber: context.blockNumber + count,
>>>>>>> 35ca3a7e
              resolve,
            });
          });
        };

        context.upgradeRuntime = async (
          from: KeyringPair,
          runtimeName: "moonbase" | "moonriver" | "moonbeam",
          runtimeVersion: "local" | string,
          { waitMigration = true, useGovernance = false } = {
            waitMigration: true,
            useGovernance: false,
          }
        ) => {
          const api = context.polkadotApiParaone;
          return new Promise<number>(async (resolve, reject) => {
            try {
              const code = fs
                .readFileSync(await getRuntimeWasm(runtimeName, runtimeVersion))
                .toString();

              const existingCode = await api.rpc.state.getStorage(":code");
              if (existingCode.toString() == code) {
                reject(
                  `Runtime upgrade with same code: ${existingCode.toString().slice(0, 20)} vs ${code
                    .toString()
                    .slice(0, 20)}`
                );
              }

              let nonce = (await api.rpc.system.accountNextIndex(from.address)).toNumber();

              if (useGovernance) {
                // We just prepare the proposals
                let proposal = api.tx.parachainSystem.authorizeUpgrade(blake2AsHex(code));
                let encodedProposal = proposal.method.toHex();
                let encodedHash = blake2AsHex(encodedProposal);

                // Check if already in governance
                const preImageExists = await api.query.democracy.preimages(encodedHash);
                if (preImageExists.isSome && preImageExists.unwrap().isAvailable) {
                  process.stdout.write(`Preimage ${encodedHash} already exists !\n`);
                } else {
                  process.stdout.write(
                    `Registering preimage (${sha256(Buffer.from(code))} [~${Math.floor(
                      code.length / 1024
                    )} kb])...`
                  );
                  await api.tx.democracy
                    .notePreimage(encodedProposal)
                    .signAndSend(from, { nonce: nonce++ });
                  process.stdout.write(`✅\n`);
                }

                // Check if already in referendum
                const referendum = await api.query.democracy.referendumInfoOf.entries();
                const referendaIndex = referendum
                  .filter(
                    (ref) =>
                      ref[1].unwrap().isOngoing &&
                      ref[1].unwrap().asOngoing.proposalHash.toHex() == encodedHash
                  )
                  .map((ref) =>
                    api.registry.createType("u32", ref[0].toU8a().slice(-4)).toNumber()
                  )?.[0];
                if (referendaIndex !== null && referendaIndex !== undefined) {
                  process.stdout.write(`Vote for upgrade already in referendum, cancelling it.\n`);
                  await cancelReferendaWithCouncil(api, referendaIndex);
                }
                await executeProposalWithCouncil(api, encodedHash);

                // Needs to retrieve nonce after those governance calls
                nonce = (await api.rpc.system.accountNextIndex(from.address)).toNumber();
                process.stdout.write(`Enacting authorized upgrade...`);
                await api.tx.parachainSystem
                  .enactAuthorizedUpgrade(code)
                  .signAndSend(from, { nonce: nonce++ });
                process.stdout.write(`✅\n`);
              } else {
                process.stdout.write(
                  `Sending sudo.setCode (${sha256(Buffer.from(code))} [~${Math.floor(
                    code.length / 1024
                  )} kb])...`
                );
                await api.tx.sudo
                  .sudoUncheckedWeight(await api.tx.system.setCodeWithoutChecks(code), 1)
                  .signAndSend(from, { nonce: nonce++ });
                process.stdout.write(`✅\n`);
              }

              process.stdout.write(`Waiting to apply new runtime (${chalk.red(`~4min`)})...`);
              let isInitialVersion = true;
              const unsub = await api.rpc.state.subscribeRuntimeVersion(async (version) => {
                if (!isInitialVersion) {
                  const blockNumber = context.blockNumber;
                  console.log(
                    `✅ [${version.implName}-${version.specVersion} ${existingCode
                      .toString()
                      .slice(0, 6)}...] [#${blockNumber}]`
                  );
                  unsub();
                  const newCode = await api.rpc.state.getStorage(":code");
                  if (newCode.toString() != code) {
                    reject(
                      `Unexpected new code: ${newCode.toString().slice(0, 20)} vs ${code
                        .toString()
                        .slice(0, 20)}`
                    );
                  }
                  if (waitMigration) {
                    // Wait for next block to have the new runtime applied
                    await context.waitBlocks(1);
                  }
                  resolve(blockNumber);
                }
                isInitialVersion = false;
              });
            } catch (e) {
              console.error(`Failed to setCode`);
              reject(e);
            }
          });
        };
        context.web3 = await context.createWeb3();
        context.ethers = await context.createEthers();
        debug(
          `Setup ready [${/:([0-9]+)$/.exec((context.web3.currentProvider as any).host)[1]}] for ${
            this.currentTest.title
          }`
        );
      } catch (e) {
        console.error(`Failed to start nodes !!!`);
        console.error(e);
        process.exit(1);
      }
    });

    after(async function () {
      await Promise.all(context._web3Providers.map((p) => p.disconnect()));
      await Promise.all(
        context._polkadotApiParachains.map(
          async (ps) => await Promise.all(ps.apis.map((p) => p.disconnect()))
        )
      );
      await Promise.all(context._polkadotApiRelaychains.map((p) => p.disconnect()));

      if (!DEBUG_MODE) {
        await stopParachainNodes();
        await new Promise((resolve) => {
          // TODO: Replace Sleep by actually checking the process has ended
          setTimeout(resolve, 1000);
        });
      }
    });

    cb(context);
  });
}<|MERGE_RESOLUTION|>--- conflicted
+++ resolved
@@ -1,20 +1,16 @@
+import "@polkadot/api-augment";
+
 import { ApiPromise } from "@polkadot/api";
-import "@polkadot/api-augment";
+import { KeyringPair } from "@polkadot/keyring/types";
+import { blake2AsHex } from "@polkadot/util-crypto";
 import chalk from "chalk";
 import { ethers } from "ethers";
-<<<<<<< HEAD
-import { provideWeb3Api, provideEthersApi, providePolkadotApi, EnhancedWeb3 } from "./providers";
-import { DEBUG_MODE } from "./constants";
-import { HttpProvider } from "web3-core";
-import { blake2AsHex } from "@polkadot/util-crypto";
-=======
 import { sha256 } from "ethers/lib/utils";
->>>>>>> 35ca3a7e
 import fs from "fs";
 import { HttpProvider } from "web3-core";
 
-import { KeyringPair } from "@polkadot/keyring/types";
 import { DEBUG_MODE } from "./constants";
+import { cancelReferendaWithCouncil, execCouncilProposal } from "./governance";
 import {
   getRuntimeWasm,
   NodePorts,
@@ -23,21 +19,14 @@
   startParachainNodes,
   stopParachainNodes,
 } from "./para-node";
-<<<<<<< HEAD
-import { KeyringPair } from "@substrate/txwrapper-core";
-import { sha256 } from "ethers/lib/utils";
-import { cancelReferendaWithCouncil, executeProposalWithCouncil } from "./governance";
-=======
 import { EnhancedWeb3, provideEthersApi, providePolkadotApi, provideWeb3Api } from "./providers";
-
->>>>>>> 35ca3a7e
+import { TestContext } from "./context";
+
 const debug = require("debug")("test:setup");
 
 const PORT_PREFIX = (process.env.PORT_PREFIX && parseInt(process.env.PORT_PREFIX)) || 19;
 
-export interface ParaTestContext {
-  createWeb3: (protocol?: "ws" | "http") => Promise<EnhancedWeb3>;
-  createEthers: () => Promise<ethers.providers.JsonRpcProvider>;
+export interface ParaTestContext extends TestContext {
   createPolkadotApiParachain: (parachainNumber: number) => Promise<ApiPromise>;
   createPolkadotApiParachains: () => Promise<ApiPromise>;
   createPolkadotApiRelaychains: () => Promise<ApiPromise>;
@@ -201,13 +190,8 @@
 
         context.waitBlocks = async (count: number) => {
           return new Promise<number>((resolve) => {
-<<<<<<< HEAD
-            pendingPromises.push({
+            pendingCallbacks.push({
               blockNumber: (context.blockNumber || 0) + count,
-=======
-            pendingCallbacks.push({
-              blockNumber: context.blockNumber + count,
->>>>>>> 35ca3a7e
               resolve,
             });
           });
@@ -277,7 +261,7 @@
                   process.stdout.write(`Vote for upgrade already in referendum, cancelling it.\n`);
                   await cancelReferendaWithCouncil(api, referendaIndex);
                 }
-                await executeProposalWithCouncil(api, encodedHash);
+                await execCouncilProposal(context, proposal);
 
                 // Needs to retrieve nonce after those governance calls
                 nonce = (await api.rpc.system.accountNextIndex(from.address)).toNumber();
