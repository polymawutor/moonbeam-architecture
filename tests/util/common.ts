--- conflicted
+++ resolved
@@ -7,7 +7,6 @@
     .reduce((r, k) => ((r[k] = o[k]), r), {});
 }
 
-<<<<<<< HEAD
 // Perthings arithmetic conformant type.
 class Perthing {
   private unit: BN;
@@ -73,7 +72,8 @@
   constructor(numerator: BN | number, denominator?: BN | number) {
     super(new BN(100), numerator, denominator);
   }
-=======
+}
+
 export function getObjectMethods(obj) {
   let properties = new Set();
   let currentObj = obj;
@@ -81,5 +81,4 @@
     Object.getOwnPropertyNames(currentObj).map((item) => properties.add(item));
   } while ((currentObj = Object.getPrototypeOf(currentObj)));
   return [...properties.keys()].filter((item: any) => typeof obj[item] === "function");
->>>>>>> 2fcbaaa8
 }