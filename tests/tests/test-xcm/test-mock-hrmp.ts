--- conflicted
+++ resolved
@@ -11,16 +11,7 @@
 import { customWeb3Request } from "../../util/providers";
 import { describeDevMoonbeam, DevTestContext } from "../../util/setup-dev-tests";
 
-<<<<<<< HEAD
-import { ParaId, XcmpMessageFormat } from "@polkadot/types/interfaces";
-import { PARA_1001_SOURCE_LOCATION, PARA_2000_SOURCE_LOCATION } from "../../util/assets";
-import { alith, baltathar, generateKeyingPair } from "../../util/accounts";
-import { MultiLocation } from "@polkadot/types/interfaces";
-import { GLMR } from "../../util/constants";
-import { Context } from "mocha";
-=======
 import type { XcmVersionedXcm } from "@polkadot/types/lookup";
->>>>>>> 81d69ac7
 
 const FOREIGN_TOKEN = 1_000_000_000_000n;
 
@@ -1289,7 +1280,6 @@
   });
 });
 
-<<<<<<< HEAD
 describeDevMoonbeam("Mock XCM - receive horizontal transact", (context) => {
   let transferredBalance;
   let DescendOriginAddress;
@@ -1300,7 +1290,7 @@
     const allones = "0x0101010101010101010101010101010101010101";
     sendingAddress = allones;
     random = generateKeyingPair();
-    const derivedMultiLocation: MultiLocation = context.polkadotApi.createType(
+    const derivedMultiLocation = context.polkadotApi.createType(
       "MultiLocation",
       JSON.parse(
         `{\
@@ -1328,9 +1318,8 @@
 
     DescendOriginAddress = u8aToHex(context.polkadotApi.registry.hash(toHash).slice(0, 20));
 
-    transferredBalance = 1n * GLMR;
-
-    // We first fund parachain 2000 sovreign account
+    transferredBalance = 1000000000000000000n;
+
     await context.createBlock(
       context.polkadotApi.tx.balances.transfer(DescendOriginAddress, transferredBalance)
     );
@@ -1409,7 +1398,33 @@
           },
         },
       ],
-=======
+    };
+    const xcmpFormat: XcmpMessageFormat = context.polkadotApi.createType(
+      "XcmpMessageFormat",
+      "ConcatenatedVersionedXcm"
+    ) as any;
+
+    const receivedMessage: XcmVersionedXcm = context.polkadotApi.createType(
+      "XcmVersionedXcm",
+      xcmMessage
+    ) as any;
+
+    const totalMessage = [...xcmpFormat.toU8a(), ...receivedMessage.toU8a()];
+    // Send RPC call to inject XCM message
+    // We will set a specific message knowing that it should mint the statemint asset
+    await customWeb3Request(context.web3, "xcm_injectHrmpMessage", [1, totalMessage]);
+
+    // Create a block in which the XCM will be executed
+    await context.createBlock();
+
+    // Make sure the state has ALITH's foreign parachain tokens
+    const testAccountBalance = (
+      await context.polkadotApi.query.system.account(random.address)
+    ).data.free.toBigInt();
+
+    expect(testAccountBalance).to.eq(transferredBalance / 10n);
+  });
+});
 describeDevMoonbeam("Mock XCMP - test XCMP execution", (context) => {
   it("Should test that XCMP is executed randomized and until exhausted", async function () {
     this.timeout(120000);
@@ -1798,33 +1813,11 @@
     };
     const xcmMessageExecuted = {
       V2: instructionsExecuted,
->>>>>>> 81d69ac7
     };
     const xcmpFormat: XcmpMessageFormat = context.polkadotApi.createType(
       "XcmpMessageFormat",
       "ConcatenatedVersionedXcm"
     ) as any;
-<<<<<<< HEAD
-    const receivedMessage: XcmVersionedXcm = context.polkadotApi.createType(
-      "XcmVersionedXcm",
-      xcmMessage
-    ) as any;
-
-    const totalMessage = [...xcmpFormat.toU8a(), ...receivedMessage.toU8a()];
-    // Send RPC call to inject XCM message
-    // We will set a specific message knowing that it should mint the statemint asset
-    await customWeb3Request(context.web3, "xcm_injectHrmpMessage", [1, totalMessage]);
-
-    // Create a block in which the XCM will be executed
-    await context.createBlock();
-
-    // Make sure the state has ALITH's foreign parachain tokens
-    const testAccountBalance = (
-      await context.polkadotApi.query.system.account(random.address)
-    ).data.free.toBigInt();
-
-    expect(testAccountBalance).to.eq(transferredBalance / 10n);
-=======
     const receivedMessageNotExecuted: XcmVersionedXcm = context.polkadotApi.createType(
       "XcmVersionedXcm",
       xcmMessageNotExecuted
@@ -1941,6 +1934,5 @@
     // The balance of the sovereign account should be 100, as none of the messages got executed
     const balance = await context.polkadotApi.query.system.account(sovereignAddress);
     expect(balance.data.free.toBigInt()).to.eq(100n);
->>>>>>> 81d69ac7
   });
 });