// Copyright 2019-2022 PureStake Inc.
// This file is part of Moonbeam.

// Moonbeam is free software: you can redistribute it and/or modify
// it under the terms of the GNU General Public License as published by
// the Free Software Foundation, either version 3 of the License, or
// (at your option) any later version.

// Moonbeam is distributed in the hope that it will be useful,
// but WITHOUT ANY WARRANTY; without even the implied warranty of
// MERCHANTABILITY or FITNESS FOR A PARTICULAR PURPOSE.  See the
// GNU General Public License for more details.

// You should have received a copy of the GNU General Public License
// along with Moonbeam.  If not, see <http://www.gnu.org/licenses/>.

//! # Parachain Staking
//! Minimal staking pallet that implements collator selection by total backed stake.
//! The main difference between this pallet and `frame/pallet-staking` is that this pallet
//! uses direct delegation. Delegators choose exactly who they delegate and with what stake.
//! This is different from `frame/pallet-staking` where delegators approval vote and run Phragmen.
//!
//! ### Rules
//! There is a new round every `<Round<T>>::get().length` blocks.
//!
//! At the start of every round,
//! * issuance is calculated for collators (and their delegators) for block authoring
//! `T::RewardPaymentDelay` rounds ago
//! * a new set of collators is chosen from the candidates
//!
//! Immediately following a round change, payments are made once-per-block until all payments have
//! been made. In each such block, one collator is chosen for a rewards payment and is paid along
//! with each of its top `T::MaxTopDelegationsPerCandidate` delegators.
//!
//! To join the set of candidates, call `join_candidates` with `bond >= MinCandidateStk`.
//! To leave the set of candidates, call `schedule_leave_candidates`. If the call succeeds,
//! the collator is removed from the pool of candidates so they cannot be selected for future
//! collator sets, but they are not unbonded until their exit request is executed. Any signed
//! account may trigger the exit `T::LeaveCandidatesDelay` rounds after the round in which the
//! original request was made.
//!
//! To join the set of delegators, call `delegate` and pass in an account that is
//! already a collator candidate and `bond >= MinDelegatorStk`. Each delegator can delegate up to
//! `T::MaxDelegationsPerDelegator` collator candidates by calling `delegate`.
//!
//! To revoke a delegation, call `revoke_delegation` with the collator candidate's account.
//! To leave the set of delegators and revoke all delegations, call `leave_delegators`.

#![cfg_attr(not(feature = "std"), no_std)]

mod auto_compounding;
mod delegation_requests;
pub mod inflation;
pub mod migrations;
pub mod traits;
pub mod types;
pub mod weights;

#[cfg(any(test, feature = "runtime-benchmarks"))]
mod benchmarks;
#[cfg(test)]
mod mock;
mod set;
#[cfg(test)]
mod tests;

use frame_support::pallet;
pub use inflation::{InflationInfo, Range};
use weights::WeightInfo;

pub use auto_compounding::DelegationAutoCompoundConfig;
pub use delegation_requests::{CancelledScheduledRequest, DelegationAction, ScheduledRequest};
pub use pallet::*;
pub use traits::*;
pub use types::*;
pub use RoundIndex;

#[pallet]
pub mod pallet {
	use crate::delegation_requests::{
		CancelledScheduledRequest, DelegationAction, ScheduledRequest,
	};
	use crate::DelegationAutoCompoundConfig;
	use crate::{set::OrderedSet, traits::*, types::*, InflationInfo, Range, WeightInfo};
	use frame_support::pallet_prelude::*;
	use frame_support::traits::{
		tokens::WithdrawReasons, Currency, Get, Imbalance, LockIdentifier, LockableCurrency,
		ReservableCurrency,
	};
	use frame_system::pallet_prelude::*;
	use sp_runtime::{
		traits::{Saturating, Zero},
		Perbill, Percent,
	};
	use sp_std::{collections::btree_map::BTreeMap, prelude::*};

	/// Pallet for parachain staking
	#[pallet::pallet]
	#[pallet::without_storage_info]
	pub struct Pallet<T>(PhantomData<T>);

	pub type RoundIndex = u32;
	type RewardPoint = u32;
	pub type BalanceOf<T> =
		<<T as Config>::Currency as Currency<<T as frame_system::Config>::AccountId>>::Balance;

	pub const COLLATOR_LOCK_ID: LockIdentifier = *b"stkngcol";
	pub const DELEGATOR_LOCK_ID: LockIdentifier = *b"stkngdel";

	/// Configuration trait of this pallet.
	#[pallet::config]
	pub trait Config: frame_system::Config {
		/// Overarching event type
		type Event: From<Event<Self>> + IsType<<Self as frame_system::Config>::Event>;
		/// The currency type
		type Currency: Currency<Self::AccountId>
			+ ReservableCurrency<Self::AccountId>
			+ LockableCurrency<Self::AccountId>;
		/// The origin for monetary governance
		type MonetaryGovernanceOrigin: EnsureOrigin<Self::Origin>;
		/// Minimum number of blocks per round
		#[pallet::constant]
		type MinBlocksPerRound: Get<u32>;
		/// Number of rounds that candidates remain bonded before exit request is executable
		#[pallet::constant]
		type LeaveCandidatesDelay: Get<RoundIndex>;
		/// Number of rounds candidate requests to decrease self-bond must wait to be executable
		#[pallet::constant]
		type CandidateBondLessDelay: Get<RoundIndex>;
		/// Number of rounds that delegators remain bonded before exit request is executable
		#[pallet::constant]
		type LeaveDelegatorsDelay: Get<RoundIndex>;
		/// Number of rounds that delegations remain bonded before revocation request is executable
		#[pallet::constant]
		type RevokeDelegationDelay: Get<RoundIndex>;
		/// Number of rounds that delegation less requests must wait before executable
		#[pallet::constant]
		type DelegationBondLessDelay: Get<RoundIndex>;
		/// Number of rounds after which block authors are rewarded
		#[pallet::constant]
		type RewardPaymentDelay: Get<RoundIndex>;
		/// Minimum number of selected candidates every round
		#[pallet::constant]
		type MinSelectedCandidates: Get<u32>;
		/// Maximum top delegations counted per candidate
		#[pallet::constant]
		type MaxTopDelegationsPerCandidate: Get<u32>;
		/// Maximum bottom delegations (not counted) per candidate
		#[pallet::constant]
		type MaxBottomDelegationsPerCandidate: Get<u32>;
		/// Maximum delegations per delegator
		#[pallet::constant]
		type MaxDelegationsPerDelegator: Get<u32>;
		/// Minimum stake required for any candidate to be in `SelectedCandidates` for the round
		#[pallet::constant]
		type MinCollatorStk: Get<BalanceOf<Self>>;
		/// Minimum stake required for any account to be a collator candidate
		#[pallet::constant]
		type MinCandidateStk: Get<BalanceOf<Self>>;
		/// Minimum stake for any registered on-chain account to delegate
		#[pallet::constant]
		type MinDelegation: Get<BalanceOf<Self>>;
		/// Minimum stake for any registered on-chain account to be a delegator
		#[pallet::constant]
		type MinDelegatorStk: Get<BalanceOf<Self>>;
		/// Get the current block author
		type BlockAuthor: Get<Self::AccountId>;
		/// Handler to notify the runtime when a collator is paid.
		/// If you don't need it, you can specify the type `()`.
		type OnCollatorPayout: OnCollatorPayout<Self::AccountId, BalanceOf<Self>>;
		/// Handler to notify the runtime when a new round begin.
		/// If you don't need it, you can specify the type `()`.
		type OnNewRound: OnNewRound;
		/// Weight information for extrinsics in this pallet.
		type WeightInfo: WeightInfo;
	}

	#[pallet::error]
	pub enum Error<T> {
		DelegatorDNE,
		DelegatorDNEinTopNorBottom,
		DelegatorDNEInDelegatorSet,
		CandidateDNE,
		DelegationDNE,
		DelegatorExists,
		CandidateExists,
		CandidateBondBelowMin,
		InsufficientBalance,
		DelegatorBondBelowMin,
		DelegationBelowMin,
		AlreadyOffline,
		AlreadyActive,
		DelegatorAlreadyLeaving,
		DelegatorNotLeaving,
		DelegatorCannotLeaveYet,
		CannotDelegateIfLeaving,
		CandidateAlreadyLeaving,
		CandidateNotLeaving,
		CandidateCannotLeaveYet,
		CannotGoOnlineIfLeaving,
		ExceedMaxDelegationsPerDelegator,
		AlreadyDelegatedCandidate,
		InvalidSchedule,
		CannotSetBelowMin,
		RoundLengthMustBeAtLeastTotalSelectedCollators,
		NoWritingSameValue,
		TooLowCandidateCountWeightHintJoinCandidates,
		TooLowCandidateCountWeightHintCancelLeaveCandidates,
		TooLowCandidateCountToLeaveCandidates,
		TooLowDelegationCountToDelegate,
		TooLowCandidateDelegationCountToDelegate,
		TooLowCandidateDelegationCountToLeaveCandidates,
		TooLowDelegationCountToLeaveDelegators,
		PendingCandidateRequestsDNE,
		PendingCandidateRequestAlreadyExists,
		PendingCandidateRequestNotDueYet,
		PendingDelegationRequestDNE,
		PendingDelegationRequestAlreadyExists,
		PendingDelegationRequestNotDueYet,
		CannotDelegateLessThanOrEqualToLowestBottomWhenFull,
		PendingDelegationRevoke,
		TooLowDelegationCountToAutoCompound,
		TooLowCandidateAutoCompoundingDelegationCountToAutoCompound,
	}

	#[pallet::event]
	#[pallet::generate_deposit(pub(crate) fn deposit_event)]
	pub enum Event<T: Config> {
		/// Started new round.
		NewRound {
			starting_block: T::BlockNumber,
			round: RoundIndex,
			selected_collators_number: u32,
			total_balance: BalanceOf<T>,
		},
		/// Account joined the set of collator candidates.
		JoinedCollatorCandidates {
			account: T::AccountId,
			amount_locked: BalanceOf<T>,
			new_total_amt_locked: BalanceOf<T>,
		},
		/// Candidate selected for collators. Total Exposed Amount includes all delegations.
		CollatorChosen {
			round: RoundIndex,
			collator_account: T::AccountId,
			total_exposed_amount: BalanceOf<T>,
		},
		/// Candidate requested to decrease a self bond.
		CandidateBondLessRequested {
			candidate: T::AccountId,
			amount_to_decrease: BalanceOf<T>,
			execute_round: RoundIndex,
		},
		/// Candidate has increased a self bond.
		CandidateBondedMore {
			candidate: T::AccountId,
			amount: BalanceOf<T>,
			new_total_bond: BalanceOf<T>,
		},
		/// Candidate has decreased a self bond.
		CandidateBondedLess {
			candidate: T::AccountId,
			amount: BalanceOf<T>,
			new_bond: BalanceOf<T>,
		},
		/// Candidate temporarily leave the set of collator candidates without unbonding.
		CandidateWentOffline { candidate: T::AccountId },
		/// Candidate rejoins the set of collator candidates.
		CandidateBackOnline { candidate: T::AccountId },
		/// Candidate has requested to leave the set of candidates.
		CandidateScheduledExit {
			exit_allowed_round: RoundIndex,
			candidate: T::AccountId,
			scheduled_exit: RoundIndex,
		},
		/// Cancelled request to leave the set of candidates.
		CancelledCandidateExit { candidate: T::AccountId },
		/// Cancelled request to decrease candidate's bond.
		CancelledCandidateBondLess {
			candidate: T::AccountId,
			amount: BalanceOf<T>,
			execute_round: RoundIndex,
		},
		/// Candidate has left the set of candidates.
		CandidateLeft {
			ex_candidate: T::AccountId,
			unlocked_amount: BalanceOf<T>,
			new_total_amt_locked: BalanceOf<T>,
		},
		/// Delegator requested to decrease a bond for the collator candidate.
		DelegationDecreaseScheduled {
			delegator: T::AccountId,
			candidate: T::AccountId,
			amount_to_decrease: BalanceOf<T>,
			execute_round: RoundIndex,
		},
		// Delegation increased.
		DelegationIncreased {
			delegator: T::AccountId,
			candidate: T::AccountId,
			amount: BalanceOf<T>,
			in_top: bool,
		},
		// Delegation decreased.
		DelegationDecreased {
			delegator: T::AccountId,
			candidate: T::AccountId,
			amount: BalanceOf<T>,
			in_top: bool,
		},
		/// Delegator requested to leave the set of delegators.
		DelegatorExitScheduled {
			round: RoundIndex,
			delegator: T::AccountId,
			scheduled_exit: RoundIndex,
		},
		/// Delegator requested to revoke delegation.
		DelegationRevocationScheduled {
			round: RoundIndex,
			delegator: T::AccountId,
			candidate: T::AccountId,
			scheduled_exit: RoundIndex,
		},
		/// Delegator has left the set of delegators.
		DelegatorLeft {
			delegator: T::AccountId,
			unstaked_amount: BalanceOf<T>,
		},
		/// Delegation revoked.
		DelegationRevoked {
			delegator: T::AccountId,
			candidate: T::AccountId,
			unstaked_amount: BalanceOf<T>,
		},
		/// Delegation kicked.
		DelegationKicked {
			delegator: T::AccountId,
			candidate: T::AccountId,
			unstaked_amount: BalanceOf<T>,
		},
		/// Cancelled a pending request to exit the set of delegators.
		DelegatorExitCancelled { delegator: T::AccountId },
		/// Cancelled request to change an existing delegation.
		CancelledDelegationRequest {
			delegator: T::AccountId,
			cancelled_request: CancelledScheduledRequest<BalanceOf<T>>,
			collator: T::AccountId,
		},
		/// New delegation (increase of the existing one).
		Delegation {
			delegator: T::AccountId,
			locked_amount: BalanceOf<T>,
			candidate: T::AccountId,
			delegator_position: DelegatorAdded<BalanceOf<T>>,
		},
		/// Delegation from candidate state has been remove.
		DelegatorLeftCandidate {
			delegator: T::AccountId,
			candidate: T::AccountId,
			unstaked_amount: BalanceOf<T>,
			total_candidate_staked: BalanceOf<T>,
		},
		/// Paid the account (delegator or collator) the balance as liquid rewards.
		Rewarded {
			account: T::AccountId,
			rewards: BalanceOf<T>,
		},
		/// Transferred to account which holds funds reserved for parachain bond.
		ReservedForParachainBond {
			account: T::AccountId,
			value: BalanceOf<T>,
		},
		/// Account (re)set for parachain bond treasury.
		ParachainBondAccountSet {
			old: T::AccountId,
			new: T::AccountId,
		},
		/// Percent of inflation reserved for parachain bond (re)set.
		ParachainBondReservePercentSet { old: Percent, new: Percent },
		/// Annual inflation input (first 3) was used to derive new per-round inflation (last 3)
		InflationSet {
			annual_min: Perbill,
			annual_ideal: Perbill,
			annual_max: Perbill,
			round_min: Perbill,
			round_ideal: Perbill,
			round_max: Perbill,
		},
		/// Staking expectations set.
		StakeExpectationsSet {
			expect_min: BalanceOf<T>,
			expect_ideal: BalanceOf<T>,
			expect_max: BalanceOf<T>,
		},
		/// Set total selected candidates to this value.
		TotalSelectedSet { old: u32, new: u32 },
		/// Set collator commission to this value.
		CollatorCommissionSet { old: Perbill, new: Perbill },
		/// Set blocks per round
		BlocksPerRoundSet {
			current_round: RoundIndex,
			first_block: T::BlockNumber,
			old: u32,
			new: u32,
			new_per_round_inflation_min: Perbill,
			new_per_round_inflation_ideal: Perbill,
			new_per_round_inflation_max: Perbill,
		},
		/// Auto-compounding reward percent was set for a delegation.
		DelegationAutoCompoundingSet {
			candidate: T::AccountId,
			delegator: T::AccountId,
			value: Percent,
		},
		/// Compounded a portion of rewards towards the delegation.
		Compounded {
			candidate: T::AccountId,
			delegator: T::AccountId,
			amount: BalanceOf<T>,
		},
	}

	#[pallet::hooks]
	impl<T: Config> Hooks<BlockNumberFor<T>> for Pallet<T> {
		fn on_initialize(n: T::BlockNumber) -> Weight {
			let mut weight = T::WeightInfo::base_on_initialize();

			let mut round = <Round<T>>::get();
			if round.should_update(n) {
				// mutate round
				round.update(n);
				// notify that new round begin
				weight = weight.saturating_add(T::OnNewRound::on_new_round(round.current));
				// pay all stakers for T::RewardPaymentDelay rounds ago
				Self::prepare_staking_payouts(round.current);
				// select top collator candidates for next round
				let (collator_count, delegation_count, total_staked) =
					Self::select_top_candidates(round.current);
				// start next round
				<Round<T>>::put(round);
				// snapshot total stake
				<Staked<T>>::insert(round.current, <Total<T>>::get());
				Self::deposit_event(Event::NewRound {
					starting_block: round.first,
					round: round.current,
					selected_collators_number: collator_count,
					total_balance: total_staked,
				});
				weight = weight.saturating_add(T::WeightInfo::round_transition_on_initialize(
					collator_count,
					delegation_count,
				));
			}

			weight = weight.saturating_add(Self::handle_delayed_payouts(round.current));

			// add on_finalize weight
			weight = weight.saturating_add(
				// read Author, Points, AwardedPts
				// write Points, AwardedPts
				T::DbWeight::get()
					.reads(3)
					.saturating_add(T::DbWeight::get().writes(2)),
			);
			weight
		}
		fn on_finalize(_n: T::BlockNumber) {
			Self::award_points_to_block_author();
		}
	}

	#[pallet::storage]
	#[pallet::getter(fn collator_commission)]
	/// Commission percent taken off of rewards for all collators
	type CollatorCommission<T: Config> = StorageValue<_, Perbill, ValueQuery>;

	#[pallet::storage]
	#[pallet::getter(fn total_selected)]
	/// The total candidates selected every round
	type TotalSelected<T: Config> = StorageValue<_, u32, ValueQuery>;

	#[pallet::storage]
	#[pallet::getter(fn parachain_bond_info)]
	/// Parachain bond config info { account, percent_of_inflation }
	type ParachainBondInfo<T: Config> =
		StorageValue<_, ParachainBondConfig<T::AccountId>, ValueQuery>;

	#[pallet::storage]
	#[pallet::getter(fn round)]
	/// Current round index and next round scheduled transition
	pub(crate) type Round<T: Config> = StorageValue<_, RoundInfo<T::BlockNumber>, ValueQuery>;

	#[pallet::storage]
	#[pallet::getter(fn delegator_state)]
	/// Get delegator state associated with an account if account is delegating else None
	pub(crate) type DelegatorState<T: Config> = StorageMap<
		_,
		Twox64Concat,
		T::AccountId,
		Delegator<T::AccountId, BalanceOf<T>>,
		OptionQuery,
	>;

	#[pallet::storage]
	#[pallet::getter(fn candidate_info)]
	/// Get collator candidate info associated with an account if account is candidate else None
	pub(crate) type CandidateInfo<T: Config> =
		StorageMap<_, Twox64Concat, T::AccountId, CandidateMetadata<BalanceOf<T>>, OptionQuery>;

	/// Stores outstanding delegation requests per collator.
	#[pallet::storage]
	#[pallet::getter(fn delegation_scheduled_requests)]
	pub(crate) type DelegationScheduledRequests<T: Config> = StorageMap<
		_,
		Blake2_128Concat,
		T::AccountId,
		Vec<ScheduledRequest<T::AccountId, BalanceOf<T>>>,
		ValueQuery,
	>;

	/// Stores auto-compounding configuration per collator.
	#[pallet::storage]
	#[pallet::getter(fn auto_compounding_delegations)]
	pub(crate) type AutoCompoundingDelegations<T: Config> = StorageMap<
		_,
		Blake2_128Concat,
		T::AccountId,
		Vec<DelegationAutoCompoundConfig<T::AccountId>>,
		ValueQuery,
	>;

	#[pallet::storage]
	#[pallet::getter(fn top_delegations)]
	/// Top delegations for collator candidate
	pub(crate) type TopDelegations<T: Config> = StorageMap<
		_,
		Twox64Concat,
		T::AccountId,
		Delegations<T::AccountId, BalanceOf<T>>,
		OptionQuery,
	>;

	#[pallet::storage]
	#[pallet::getter(fn bottom_delegations)]
	/// Bottom delegations for collator candidate
	pub(crate) type BottomDelegations<T: Config> = StorageMap<
		_,
		Twox64Concat,
		T::AccountId,
		Delegations<T::AccountId, BalanceOf<T>>,
		OptionQuery,
	>;

	#[pallet::storage]
	#[pallet::getter(fn selected_candidates)]
	/// The collator candidates selected for the current round
	type SelectedCandidates<T: Config> = StorageValue<_, Vec<T::AccountId>, ValueQuery>;

	#[pallet::storage]
	#[pallet::getter(fn total)]
	/// Total capital locked by this staking pallet
	pub(crate) type Total<T: Config> = StorageValue<_, BalanceOf<T>, ValueQuery>;

	#[pallet::storage]
	#[pallet::getter(fn candidate_pool)]
	/// The pool of collator candidates, each with their total backing stake
	pub(crate) type CandidatePool<T: Config> =
		StorageValue<_, OrderedSet<Bond<T::AccountId, BalanceOf<T>>>, ValueQuery>;

	#[pallet::storage]
	#[pallet::getter(fn at_stake)]
	/// Snapshot of collator delegation stake at the start of the round
	pub type AtStake<T: Config> = StorageDoubleMap<
		_,
		Twox64Concat,
		RoundIndex,
		Twox64Concat,
		T::AccountId,
		CollatorSnapshot<T::AccountId, BalanceOf<T>>,
		ValueQuery,
	>;

	/// Migration storage holding value for collators already migrated to the new snapshot variant
	#[pallet::storage]
	#[pallet::getter(fn migrated_at_stake)]
	pub type MigratedAtStake<T: Config> = StorageValue<_, RoundIndex, OptionQuery>;

	#[pallet::storage]
	#[pallet::getter(fn delayed_payouts)]
	/// Delayed payouts
	pub type DelayedPayouts<T: Config> =
		StorageMap<_, Twox64Concat, RoundIndex, DelayedPayout<BalanceOf<T>>, OptionQuery>;

	#[pallet::storage]
	#[pallet::getter(fn staked)]
	/// Total counted stake for selected candidates in the round
	pub type Staked<T: Config> = StorageMap<_, Twox64Concat, RoundIndex, BalanceOf<T>, ValueQuery>;

	#[pallet::storage]
	#[pallet::getter(fn inflation_config)]
	/// Inflation configuration
	pub type InflationConfig<T: Config> = StorageValue<_, InflationInfo<BalanceOf<T>>, ValueQuery>;

	#[pallet::storage]
	#[pallet::getter(fn points)]
	/// Total points awarded to collators for block production in the round
	pub type Points<T: Config> = StorageMap<_, Twox64Concat, RoundIndex, RewardPoint, ValueQuery>;

	#[pallet::storage]
	#[pallet::getter(fn awarded_pts)]
	/// Points for each collator per round
	pub type AwardedPts<T: Config> = StorageDoubleMap<
		_,
		Twox64Concat,
		RoundIndex,
		Twox64Concat,
		T::AccountId,
		RewardPoint,
		ValueQuery,
	>;

	#[pallet::genesis_config]
	pub struct GenesisConfig<T: Config> {
		/// Initialize balance and register all as collators: `(collator AccountId, balance Amount)`
		pub candidates: Vec<(T::AccountId, BalanceOf<T>)>,
		/// Initialize balance and make delegations:
		/// `(delegator AccountId, collator AccountId, delegation Amount)`
		pub delegations: Vec<(T::AccountId, T::AccountId, BalanceOf<T>)>,
		/// Inflation configuration
		pub inflation_config: InflationInfo<BalanceOf<T>>,
		/// Default fixed percent a collator takes off the top of due rewards
		pub collator_commission: Perbill,
		/// Default percent of inflation set aside for parachain bond every round
		pub parachain_bond_reserve_percent: Percent,
		/// Default number of blocks in a round
		pub blocks_per_round: u32,
	}

	#[cfg(feature = "std")]
	impl<T: Config> Default for GenesisConfig<T> {
		fn default() -> Self {
			Self {
				candidates: vec![],
				delegations: vec![],
				inflation_config: Default::default(),
				collator_commission: Default::default(),
				parachain_bond_reserve_percent: Default::default(),
				blocks_per_round: 1u32,
			}
		}
	}

	#[pallet::genesis_build]
	impl<T: Config> GenesisBuild<T> for GenesisConfig<T> {
		fn build(&self) {
			assert!(self.blocks_per_round > 0, "Blocks per round must be > 0");
			<InflationConfig<T>>::put(self.inflation_config.clone());
			let mut candidate_count = 0u32;
			// Initialize the candidates
			for &(ref candidate, balance) in &self.candidates {
				assert!(
					<Pallet<T>>::get_collator_stakable_free_balance(candidate) >= balance,
					"Account does not have enough balance to bond as a candidate."
				);
				candidate_count = candidate_count.saturating_add(1u32);
				if let Err(error) = <Pallet<T>>::join_candidates(
					T::Origin::from(Some(candidate.clone()).into()),
					balance,
					candidate_count,
				) {
					log::warn!("Join candidates failed in genesis with error {:?}", error);
				} else {
					candidate_count = candidate_count.saturating_add(1u32);
				}
			}
			let mut col_delegator_count: BTreeMap<T::AccountId, u32> = BTreeMap::new();
			let mut del_delegation_count: BTreeMap<T::AccountId, u32> = BTreeMap::new();
			// Initialize the delegations
			for &(ref delegator, ref target, balance) in &self.delegations {
				assert!(
					<Pallet<T>>::get_delegator_stakable_free_balance(delegator) >= balance,
					"Account does not have enough balance to place delegation."
				);
				let cd_count = if let Some(x) = col_delegator_count.get(target) {
					*x
				} else {
					0u32
				};
				let dd_count = if let Some(x) = del_delegation_count.get(delegator) {
					*x
				} else {
					0u32
				};
				if let Err(error) = <Pallet<T>>::delegate(
					T::Origin::from(Some(delegator.clone()).into()),
					target.clone(),
					balance,
					cd_count,
					dd_count,
				) {
					log::warn!("Delegate failed in genesis with error {:?}", error);
				} else {
					if let Some(x) = col_delegator_count.get_mut(target) {
						*x = x.saturating_add(1u32);
					} else {
						col_delegator_count.insert(target.clone(), 1u32);
					};
					if let Some(x) = del_delegation_count.get_mut(delegator) {
						*x = x.saturating_add(1u32);
					} else {
						del_delegation_count.insert(delegator.clone(), 1u32);
					};
				}
			}
			// Set collator commission to default config
			<CollatorCommission<T>>::put(self.collator_commission);
			// Set parachain bond config to default config
			<ParachainBondInfo<T>>::put(ParachainBondConfig {
				// must be set soon; if not => due inflation will be sent to collators/delegators
				account: T::AccountId::decode(&mut sp_runtime::traits::TrailingZeroInput::zeroes())
					.expect("infinite length input; no invalid inputs for type; qed"),
				percent: self.parachain_bond_reserve_percent,
			});
			// Set total selected candidates to minimum config
			<TotalSelected<T>>::put(T::MinSelectedCandidates::get());
			// Choose top TotalSelected collator candidates
			let (v_count, _, total_staked) = <Pallet<T>>::select_top_candidates(1u32);
			// Start Round 1 at Block 0
			let round: RoundInfo<T::BlockNumber> =
				RoundInfo::new(1u32, 0u32.into(), self.blocks_per_round);
			<Round<T>>::put(round);
			// Snapshot total stake
			<Staked<T>>::insert(1u32, <Total<T>>::get());
			<Pallet<T>>::deposit_event(Event::NewRound {
				starting_block: T::BlockNumber::zero(),
				round: 1u32,
				selected_collators_number: v_count,
				total_balance: total_staked,
			});
		}
	}

	#[pallet::call]
	impl<T: Config> Pallet<T> {
		#[pallet::weight(<T as Config>::WeightInfo::set_staking_expectations())]
		/// Set the expectations for total staked. These expectations determine the issuance for
		/// the round according to logic in `fn compute_issuance`
		pub fn set_staking_expectations(
			origin: OriginFor<T>,
			expectations: Range<BalanceOf<T>>,
		) -> DispatchResultWithPostInfo {
			T::MonetaryGovernanceOrigin::ensure_origin(origin)?;
			ensure!(expectations.is_valid(), Error::<T>::InvalidSchedule);
			let mut config = <InflationConfig<T>>::get();
			ensure!(
				config.expect != expectations,
				Error::<T>::NoWritingSameValue
			);
			config.set_expectations(expectations);
			Self::deposit_event(Event::StakeExpectationsSet {
				expect_min: config.expect.min,
				expect_ideal: config.expect.ideal,
				expect_max: config.expect.max,
			});
			<InflationConfig<T>>::put(config);
			Ok(().into())
		}
		#[pallet::weight(<T as Config>::WeightInfo::set_inflation())]
		/// Set the annual inflation rate to derive per-round inflation
		pub fn set_inflation(
			origin: OriginFor<T>,
			schedule: Range<Perbill>,
		) -> DispatchResultWithPostInfo {
			T::MonetaryGovernanceOrigin::ensure_origin(origin)?;
			ensure!(schedule.is_valid(), Error::<T>::InvalidSchedule);
			let mut config = <InflationConfig<T>>::get();
			ensure!(config.annual != schedule, Error::<T>::NoWritingSameValue);
			config.annual = schedule;
			config.set_round_from_annual::<T>(schedule);
			Self::deposit_event(Event::InflationSet {
				annual_min: config.annual.min,
				annual_ideal: config.annual.ideal,
				annual_max: config.annual.max,
				round_min: config.round.min,
				round_ideal: config.round.ideal,
				round_max: config.round.max,
			});
			<InflationConfig<T>>::put(config);
			Ok(().into())
		}
		#[pallet::weight(<T as Config>::WeightInfo::set_parachain_bond_account())]
		/// Set the account that will hold funds set aside for parachain bond
		pub fn set_parachain_bond_account(
			origin: OriginFor<T>,
			new: T::AccountId,
		) -> DispatchResultWithPostInfo {
			T::MonetaryGovernanceOrigin::ensure_origin(origin)?;
			let ParachainBondConfig {
				account: old,
				percent,
			} = <ParachainBondInfo<T>>::get();
			ensure!(old != new, Error::<T>::NoWritingSameValue);
			<ParachainBondInfo<T>>::put(ParachainBondConfig {
				account: new.clone(),
				percent,
			});
			Self::deposit_event(Event::ParachainBondAccountSet { old, new });
			Ok(().into())
		}
		#[pallet::weight(<T as Config>::WeightInfo::set_parachain_bond_reserve_percent())]
		/// Set the percent of inflation set aside for parachain bond
		pub fn set_parachain_bond_reserve_percent(
			origin: OriginFor<T>,
			new: Percent,
		) -> DispatchResultWithPostInfo {
			T::MonetaryGovernanceOrigin::ensure_origin(origin)?;
			let ParachainBondConfig {
				account,
				percent: old,
			} = <ParachainBondInfo<T>>::get();
			ensure!(old != new, Error::<T>::NoWritingSameValue);
			<ParachainBondInfo<T>>::put(ParachainBondConfig {
				account,
				percent: new,
			});
			Self::deposit_event(Event::ParachainBondReservePercentSet { old, new });
			Ok(().into())
		}
		#[pallet::weight(<T as Config>::WeightInfo::set_total_selected())]
		/// Set the total number of collator candidates selected per round
		/// - changes are not applied until the start of the next round
		pub fn set_total_selected(origin: OriginFor<T>, new: u32) -> DispatchResultWithPostInfo {
			frame_system::ensure_root(origin)?;
			ensure!(
				new >= T::MinSelectedCandidates::get(),
				Error::<T>::CannotSetBelowMin
			);
			let old = <TotalSelected<T>>::get();
			ensure!(old != new, Error::<T>::NoWritingSameValue);
			ensure!(
				new <= <Round<T>>::get().length,
				Error::<T>::RoundLengthMustBeAtLeastTotalSelectedCollators,
			);
			<TotalSelected<T>>::put(new);
			Self::deposit_event(Event::TotalSelectedSet { old, new });
			Ok(().into())
		}
		#[pallet::weight(<T as Config>::WeightInfo::set_collator_commission())]
		/// Set the commission for all collators
		pub fn set_collator_commission(
			origin: OriginFor<T>,
			new: Perbill,
		) -> DispatchResultWithPostInfo {
			frame_system::ensure_root(origin)?;
			let old = <CollatorCommission<T>>::get();
			ensure!(old != new, Error::<T>::NoWritingSameValue);
			<CollatorCommission<T>>::put(new);
			Self::deposit_event(Event::CollatorCommissionSet { old, new });
			Ok(().into())
		}
		#[pallet::weight(<T as Config>::WeightInfo::set_blocks_per_round())]
		/// Set blocks per round
		/// - if called with `new` less than length of current round, will transition immediately
		/// in the next block
		/// - also updates per-round inflation config
		pub fn set_blocks_per_round(origin: OriginFor<T>, new: u32) -> DispatchResultWithPostInfo {
			frame_system::ensure_root(origin)?;
			ensure!(
				new >= T::MinBlocksPerRound::get(),
				Error::<T>::CannotSetBelowMin
			);
			let mut round = <Round<T>>::get();
			let (now, first, old) = (round.current, round.first, round.length);
			ensure!(old != new, Error::<T>::NoWritingSameValue);
			ensure!(
				new >= <TotalSelected<T>>::get(),
				Error::<T>::RoundLengthMustBeAtLeastTotalSelectedCollators,
			);
			round.length = new;
			// update per-round inflation given new rounds per year
			let mut inflation_config = <InflationConfig<T>>::get();
			inflation_config.reset_round(new);
			<Round<T>>::put(round);
			Self::deposit_event(Event::BlocksPerRoundSet {
				current_round: now,
				first_block: first,
				old: old,
				new: new,
				new_per_round_inflation_min: inflation_config.round.min,
				new_per_round_inflation_ideal: inflation_config.round.ideal,
				new_per_round_inflation_max: inflation_config.round.max,
			});
			<InflationConfig<T>>::put(inflation_config);
			Ok(().into())
		}
		#[pallet::weight(<T as Config>::WeightInfo::join_candidates(*candidate_count))]
		/// Join the set of collator candidates
		pub fn join_candidates(
			origin: OriginFor<T>,
			bond: BalanceOf<T>,
			candidate_count: u32,
		) -> DispatchResultWithPostInfo {
			let acc = ensure_signed(origin)?;
			ensure!(!Self::is_candidate(&acc), Error::<T>::CandidateExists);
			ensure!(!Self::is_delegator(&acc), Error::<T>::DelegatorExists);
			ensure!(
				bond >= T::MinCandidateStk::get(),
				Error::<T>::CandidateBondBelowMin
			);
			let mut candidates = <CandidatePool<T>>::get();
			let old_count = candidates.0.len() as u32;
			ensure!(
				candidate_count >= old_count,
				Error::<T>::TooLowCandidateCountWeightHintJoinCandidates
			);
			ensure!(
				candidates.insert(Bond {
					owner: acc.clone(),
					amount: bond
				}),
				Error::<T>::CandidateExists
			);
			ensure!(
				Self::get_collator_stakable_free_balance(&acc) >= bond,
				Error::<T>::InsufficientBalance,
			);
			T::Currency::set_lock(COLLATOR_LOCK_ID, &acc, bond, WithdrawReasons::all());
			let candidate = CandidateMetadata::new(bond);
			<CandidateInfo<T>>::insert(&acc, candidate);
			let empty_delegations: Delegations<T::AccountId, BalanceOf<T>> = Default::default();
			// insert empty top delegations
			<TopDelegations<T>>::insert(&acc, empty_delegations.clone());
			// insert empty bottom delegations
			<BottomDelegations<T>>::insert(&acc, empty_delegations);
			<CandidatePool<T>>::put(candidates);
			let new_total = <Total<T>>::get().saturating_add(bond);
			<Total<T>>::put(new_total);
			Self::deposit_event(Event::JoinedCollatorCandidates {
				account: acc,
				amount_locked: bond,
				new_total_amt_locked: new_total,
			});
			Ok(().into())
		}
		#[pallet::weight(<T as Config>::WeightInfo::schedule_leave_candidates(*candidate_count))]
		/// Request to leave the set of candidates. If successful, the account is immediately
		/// removed from the candidate pool to prevent selection as a collator.
		pub fn schedule_leave_candidates(
			origin: OriginFor<T>,
			candidate_count: u32,
		) -> DispatchResultWithPostInfo {
			let collator = ensure_signed(origin)?;
			let mut state = <CandidateInfo<T>>::get(&collator).ok_or(Error::<T>::CandidateDNE)?;
			let (now, when) = state.schedule_leave::<T>()?;
			let mut candidates = <CandidatePool<T>>::get();
			ensure!(
				candidate_count >= candidates.0.len() as u32,
				Error::<T>::TooLowCandidateCountToLeaveCandidates
			);
			if candidates.remove(&Bond::from_owner(collator.clone())) {
				<CandidatePool<T>>::put(candidates);
			}
			<CandidateInfo<T>>::insert(&collator, state);
			Self::deposit_event(Event::CandidateScheduledExit {
				exit_allowed_round: now,
				candidate: collator,
				scheduled_exit: when,
			});
			Ok(().into())
		}

		#[pallet::weight(
			<T as Config>::WeightInfo::execute_leave_candidates(*candidate_delegation_count)
		)]
		/// Execute leave candidates request
		pub fn execute_leave_candidates(
			origin: OriginFor<T>,
			candidate: T::AccountId,
			candidate_delegation_count: u32,
		) -> DispatchResultWithPostInfo {
			ensure_signed(origin)?;
			let state = <CandidateInfo<T>>::get(&candidate).ok_or(Error::<T>::CandidateDNE)?;
			ensure!(
				state.delegation_count <= candidate_delegation_count,
				Error::<T>::TooLowCandidateDelegationCountToLeaveCandidates
			);
			state.can_leave::<T>()?;
			let return_stake = |bond: Bond<T::AccountId, BalanceOf<T>>| -> DispatchResult {
				// remove delegation from delegator state
				let mut delegator = DelegatorState::<T>::get(&bond.owner).expect(
					"Collator state and delegator state are consistent. 
						Collator state has a record of this delegation. Therefore, 
						Delegator state also has a record. qed.",
				);

				if let Some(remaining) = delegator.rm_delegation::<T>(&candidate) {
					Self::delegation_remove_request_with_state(
						&candidate,
						&bond.owner,
						&mut delegator,
					);
					Self::delegation_remove_auto_compounding_config(&candidate, &bond.owner);

					if remaining.is_zero() {
						// we do not remove the scheduled delegation requests from other collators
						// since it is assumed that they were removed incrementally before only the
						// last delegation was left.
						<DelegatorState<T>>::remove(&bond.owner);
						T::Currency::remove_lock(DELEGATOR_LOCK_ID, &bond.owner);
					} else {
						<DelegatorState<T>>::insert(&bond.owner, delegator);
					}
				} else {
					// TODO: review. we assume here that this delegator has no remaining staked
					// balance, so we ensure the lock is cleared
					T::Currency::remove_lock(DELEGATOR_LOCK_ID, &bond.owner);
				}
				Ok(())
			};
			// total backing stake is at least the candidate self bond
			let mut total_backing = state.bond;
			// return all top delegations
			let top_delegations =
				<TopDelegations<T>>::take(&candidate).expect("CandidateInfo existence checked");
			for bond in top_delegations.delegations {
				return_stake(bond)?;
			}
			total_backing = total_backing.saturating_add(top_delegations.total);
			// return all bottom delegations
			let bottom_delegations =
				<BottomDelegations<T>>::take(&candidate).expect("CandidateInfo existence checked");
			for bond in bottom_delegations.delegations {
				return_stake(bond)?;
			}
			total_backing = total_backing.saturating_add(bottom_delegations.total);
			// return stake to collator
			T::Currency::remove_lock(COLLATOR_LOCK_ID, &candidate);
			<CandidateInfo<T>>::remove(&candidate);
			<DelegationScheduledRequests<T>>::remove(&candidate);
			<AutoCompoundingDelegations<T>>::remove(&candidate);
			<TopDelegations<T>>::remove(&candidate);
			<BottomDelegations<T>>::remove(&candidate);
			let new_total_staked = <Total<T>>::get().saturating_sub(total_backing);
			<Total<T>>::put(new_total_staked);
			Self::deposit_event(Event::CandidateLeft {
				ex_candidate: candidate,
				unlocked_amount: total_backing,
				new_total_amt_locked: new_total_staked,
			});
			Ok(().into())
		}
		#[pallet::weight(<T as Config>::WeightInfo::cancel_leave_candidates(*candidate_count))]
		/// Cancel open request to leave candidates
		/// - only callable by collator account
		/// - result upon successful call is the candidate is active in the candidate pool
		pub fn cancel_leave_candidates(
			origin: OriginFor<T>,
			candidate_count: u32,
		) -> DispatchResultWithPostInfo {
			let collator = ensure_signed(origin)?;
			let mut state = <CandidateInfo<T>>::get(&collator).ok_or(Error::<T>::CandidateDNE)?;
			ensure!(state.is_leaving(), Error::<T>::CandidateNotLeaving);
			state.go_online();
			let mut candidates = <CandidatePool<T>>::get();
			ensure!(
				candidates.0.len() as u32 <= candidate_count,
				Error::<T>::TooLowCandidateCountWeightHintCancelLeaveCandidates
			);
			ensure!(
				candidates.insert(Bond {
					owner: collator.clone(),
					amount: state.total_counted
				}),
				Error::<T>::AlreadyActive
			);
			<CandidatePool<T>>::put(candidates);
			<CandidateInfo<T>>::insert(&collator, state);
			Self::deposit_event(Event::CancelledCandidateExit {
				candidate: collator,
			});
			Ok(().into())
		}
		#[pallet::weight(<T as Config>::WeightInfo::go_offline())]
		/// Temporarily leave the set of collator candidates without unbonding
		pub fn go_offline(origin: OriginFor<T>) -> DispatchResultWithPostInfo {
			let collator = ensure_signed(origin)?;
			let mut state = <CandidateInfo<T>>::get(&collator).ok_or(Error::<T>::CandidateDNE)?;
			ensure!(state.is_active(), Error::<T>::AlreadyOffline);
			state.go_offline();
			let mut candidates = <CandidatePool<T>>::get();
			if candidates.remove(&Bond::from_owner(collator.clone())) {
				<CandidatePool<T>>::put(candidates);
			}
			<CandidateInfo<T>>::insert(&collator, state);
			Self::deposit_event(Event::CandidateWentOffline {
				candidate: collator,
			});
			Ok(().into())
		}
		#[pallet::weight(<T as Config>::WeightInfo::go_online())]
		/// Rejoin the set of collator candidates if previously had called `go_offline`
		pub fn go_online(origin: OriginFor<T>) -> DispatchResultWithPostInfo {
			let collator = ensure_signed(origin)?;
			let mut state = <CandidateInfo<T>>::get(&collator).ok_or(Error::<T>::CandidateDNE)?;
			ensure!(!state.is_active(), Error::<T>::AlreadyActive);
			ensure!(!state.is_leaving(), Error::<T>::CannotGoOnlineIfLeaving);
			state.go_online();
			let mut candidates = <CandidatePool<T>>::get();
			ensure!(
				candidates.insert(Bond {
					owner: collator.clone(),
					amount: state.total_counted
				}),
				Error::<T>::AlreadyActive
			);
			<CandidatePool<T>>::put(candidates);
			<CandidateInfo<T>>::insert(&collator, state);
			Self::deposit_event(Event::CandidateBackOnline {
				candidate: collator,
			});
			Ok(().into())
		}
		#[pallet::weight(<T as Config>::WeightInfo::candidate_bond_more())]
		/// Increase collator candidate self bond by `more`
		pub fn candidate_bond_more(
			origin: OriginFor<T>,
			more: BalanceOf<T>,
		) -> DispatchResultWithPostInfo {
			let collator = ensure_signed(origin)?;
			let mut state = <CandidateInfo<T>>::get(&collator).ok_or(Error::<T>::CandidateDNE)?;
			state.bond_more::<T>(collator.clone(), more)?;
			let (is_active, total_counted) = (state.is_active(), state.total_counted);
			<CandidateInfo<T>>::insert(&collator, state);
			if is_active {
				Self::update_active(collator, total_counted);
			}
			Ok(().into())
		}
		#[pallet::weight(<T as Config>::WeightInfo::schedule_candidate_bond_less())]
		/// Request by collator candidate to decrease self bond by `less`
		pub fn schedule_candidate_bond_less(
			origin: OriginFor<T>,
			less: BalanceOf<T>,
		) -> DispatchResultWithPostInfo {
			let collator = ensure_signed(origin)?;
			let mut state = <CandidateInfo<T>>::get(&collator).ok_or(Error::<T>::CandidateDNE)?;
			let when = state.schedule_bond_less::<T>(less)?;
			<CandidateInfo<T>>::insert(&collator, state);
			Self::deposit_event(Event::CandidateBondLessRequested {
				candidate: collator,
				amount_to_decrease: less,
				execute_round: when,
			});
			Ok(().into())
		}
		#[pallet::weight(<T as Config>::WeightInfo::execute_candidate_bond_less())]
		/// Execute pending request to adjust the collator candidate self bond
		pub fn execute_candidate_bond_less(
			origin: OriginFor<T>,
			candidate: T::AccountId,
		) -> DispatchResultWithPostInfo {
			ensure_signed(origin)?; // we may want to reward this if caller != candidate
			let mut state = <CandidateInfo<T>>::get(&candidate).ok_or(Error::<T>::CandidateDNE)?;
			state.execute_bond_less::<T>(candidate.clone())?;
			<CandidateInfo<T>>::insert(&candidate, state);
			Ok(().into())
		}
		#[pallet::weight(<T as Config>::WeightInfo::cancel_candidate_bond_less())]
		/// Cancel pending request to adjust the collator candidate self bond
		pub fn cancel_candidate_bond_less(origin: OriginFor<T>) -> DispatchResultWithPostInfo {
			let collator = ensure_signed(origin)?;
			let mut state = <CandidateInfo<T>>::get(&collator).ok_or(Error::<T>::CandidateDNE)?;
			state.cancel_bond_less::<T>(collator.clone())?;
			<CandidateInfo<T>>::insert(&collator, state);
			Ok(().into())
		}
		#[pallet::weight(
			<T as Config>::WeightInfo::delegate(
				*candidate_delegation_count,
				*delegation_count
			)
		)]
		/// If caller is not a delegator and not a collator, then join the set of delegators
		/// If caller is a delegator, then makes delegation to change their delegation state
		pub fn delegate(
			origin: OriginFor<T>,
			candidate: T::AccountId,
			amount: BalanceOf<T>,
			candidate_delegation_count: u32,
			delegation_count: u32,
		) -> DispatchResultWithPostInfo {
			let delegator = ensure_signed(origin)?;
			// check that caller can reserve the amount before any changes to storage
			ensure!(
				Self::get_delegator_stakable_free_balance(&delegator) >= amount,
				Error::<T>::InsufficientBalance
			);
			let mut delegator_state = if let Some(mut state) = <DelegatorState<T>>::get(&delegator)
			{
				// delegation after first
				ensure!(
					amount >= T::MinDelegation::get(),
					Error::<T>::DelegationBelowMin
				);
				ensure!(
					delegation_count >= state.delegations.0.len() as u32,
					Error::<T>::TooLowDelegationCountToDelegate
				);
				ensure!(
					(state.delegations.0.len() as u32) < T::MaxDelegationsPerDelegator::get(),
					Error::<T>::ExceedMaxDelegationsPerDelegator
				);
				ensure!(
					state.add_delegation(Bond {
						owner: candidate.clone(),
						amount
					}),
					Error::<T>::AlreadyDelegatedCandidate
				);
				state
			} else {
				// first delegation
				ensure!(
					amount >= T::MinDelegatorStk::get(),
					Error::<T>::DelegatorBondBelowMin
				);
				ensure!(!Self::is_candidate(&delegator), Error::<T>::CandidateExists);
				Delegator::new(delegator.clone(), candidate.clone(), amount)
			};
			let mut state = <CandidateInfo<T>>::get(&candidate).ok_or(Error::<T>::CandidateDNE)?;
			ensure!(
				candidate_delegation_count >= state.delegation_count,
				Error::<T>::TooLowCandidateDelegationCountToDelegate
			);
			let (delegator_position, less_total_staked) = state.add_delegation::<T>(
				&candidate,
				Bond {
					owner: delegator.clone(),
					amount,
				},
			)?;
			// TODO: causes redundant free_balance check
			delegator_state.adjust_bond_lock::<T>(BondAdjust::Increase(amount))?;
			// only is_some if kicked the lowest bottom as a consequence of this new delegation
			let net_total_increase = if let Some(less) = less_total_staked {
				amount.saturating_sub(less)
			} else {
				amount
			};
			let new_total_locked = <Total<T>>::get().saturating_add(net_total_increase);
			<Total<T>>::put(new_total_locked);
			<CandidateInfo<T>>::insert(&candidate, state);
			<DelegatorState<T>>::insert(&delegator, delegator_state);
			Self::deposit_event(Event::Delegation {
				delegator: delegator,
				locked_amount: amount,
				candidate: candidate,
				delegator_position: delegator_position,
			});
			Ok(().into())
		}

		/// DEPRECATED use batch util with schedule_revoke_delegation for all delegations
		/// Request to leave the set of delegators. If successful, the caller is scheduled to be
		/// allowed to exit via a [DelegationAction::Revoke] towards all existing delegations.
		/// Success forbids future delegation requests until the request is invoked or cancelled.
		#[pallet::weight(<T as Config>::WeightInfo::schedule_leave_delegators())]
		pub fn schedule_leave_delegators(origin: OriginFor<T>) -> DispatchResultWithPostInfo {
			let delegator = ensure_signed(origin)?;
			Self::delegator_schedule_revoke_all(delegator)
		}

		/// DEPRECATED use batch util with execute_delegation_request for all delegations
		/// Execute the right to exit the set of delegators and revoke all ongoing delegations.
		#[pallet::weight(<T as Config>::WeightInfo::execute_leave_delegators(*delegation_count))]
		pub fn execute_leave_delegators(
			origin: OriginFor<T>,
			delegator: T::AccountId,
			delegation_count: u32,
		) -> DispatchResultWithPostInfo {
			ensure_signed(origin)?;
			Self::delegator_execute_scheduled_revoke_all(delegator, delegation_count)
		}

		/// DEPRECATED use batch util with cancel_delegation_request for all delegations
		/// Cancel a pending request to exit the set of delegators. Success clears the pending exit
		/// request (thereby resetting the delay upon another `leave_delegators` call).
		#[pallet::weight(<T as Config>::WeightInfo::cancel_leave_delegators())]
		pub fn cancel_leave_delegators(origin: OriginFor<T>) -> DispatchResultWithPostInfo {
			let delegator = ensure_signed(origin)?;
			Self::delegator_cancel_scheduled_revoke_all(delegator)
		}

		#[pallet::weight(<T as Config>::WeightInfo::schedule_revoke_delegation())]
		/// Request to revoke an existing delegation. If successful, the delegation is scheduled
		/// to be allowed to be revoked via the `execute_delegation_request` extrinsic.
		pub fn schedule_revoke_delegation(
			origin: OriginFor<T>,
			collator: T::AccountId,
		) -> DispatchResultWithPostInfo {
			let delegator = ensure_signed(origin)?;
			Self::delegation_schedule_revoke(collator, delegator)
		}

		#[pallet::weight(<T as Config>::WeightInfo::delegator_bond_more())]
		/// Bond more for delegators wrt a specific collator candidate.
		pub fn delegator_bond_more(
			origin: OriginFor<T>,
			candidate: T::AccountId,
			more: BalanceOf<T>,
		) -> DispatchResultWithPostInfo {
			let delegator = ensure_signed(origin)?;
			let in_top = Self::delegation_bond_more_without_event(
				delegator.clone(),
				candidate.clone(),
				more.clone(),
			)?;
			Pallet::<T>::deposit_event(Event::DelegationIncreased {
				delegator,
				candidate,
				amount: more,
				in_top,
			});

			Ok(().into())
		}

		#[pallet::weight(<T as Config>::WeightInfo::schedule_delegator_bond_less())]
		/// Request bond less for delegators wrt a specific collator candidate.
		pub fn schedule_delegator_bond_less(
			origin: OriginFor<T>,
			candidate: T::AccountId,
			less: BalanceOf<T>,
		) -> DispatchResultWithPostInfo {
			let delegator = ensure_signed(origin)?;
			Self::delegation_schedule_bond_decrease(candidate, delegator, less)
		}

		#[pallet::weight(<T as Config>::WeightInfo::execute_delegator_bond_less())]
		/// Execute pending request to change an existing delegation
		pub fn execute_delegation_request(
			origin: OriginFor<T>,
			delegator: T::AccountId,
			candidate: T::AccountId,
		) -> DispatchResultWithPostInfo {
			ensure_signed(origin)?; // we may want to reward caller if caller != delegator
			Self::delegation_execute_scheduled_request(candidate, delegator)
		}

		#[pallet::weight(<T as Config>::WeightInfo::cancel_delegator_bond_less())]
		/// Cancel request to change an existing delegation.
		pub fn cancel_delegation_request(
			origin: OriginFor<T>,
			candidate: T::AccountId,
		) -> DispatchResultWithPostInfo {
			let delegator = ensure_signed(origin)?;
			Self::delegation_cancel_request(candidate, delegator)
		}

		/// Sets the auto-compounding reward percentage for a delegation.
		#[pallet::weight(<T as Config>::WeightInfo::delegation_set_auto_compounding_reward(
			*delegation_count_hint,
			*candidate_auto_compounding_delegation_count_hint,
		))]
		pub fn delegation_set_auto_compounding_reward(
			origin: OriginFor<T>,
			candidate: T::AccountId,
			value: Percent,
			delegation_count_hint: u32,
			candidate_auto_compounding_delegation_count_hint: u32,
		) -> DispatchResultWithPostInfo {
			let delegator = ensure_signed(origin)?;
			Self::delegation_set_auto_compounding_config(
				candidate,
				delegator,
				value,
				delegation_count_hint,
				candidate_auto_compounding_delegation_count_hint,
			)
		}

		/// Hotfix to remove existing empty entries for candidates that have left.
		#[pallet::weight(
			T::DbWeight::get().reads_writes(2 * candidates.len() as u64, candidates.len() as u64)
		)]
		pub fn hotfix_remove_delegation_requests_exited_candidates(
			origin: OriginFor<T>,
			candidates: Vec<T::AccountId>,
		) -> DispatchResult {
			ensure_signed(origin)?;
			ensure!(candidates.len() < 100, <Error<T>>::InsufficientBalance);
			for candidate in &candidates {
				ensure!(
					<CandidateInfo<T>>::get(&candidate).is_none(),
					<Error<T>>::CandidateNotLeaving
				);
				ensure!(
					<DelegationScheduledRequests<T>>::get(&candidate).is_empty(),
					<Error<T>>::CandidateNotLeaving
				);
			}

			for candidate in candidates {
				<DelegationScheduledRequests<T>>::remove(candidate);
			}

			Ok(().into())
		}
	}

	impl<T: Config> Pallet<T> {
		pub fn is_delegator(acc: &T::AccountId) -> bool {
			<DelegatorState<T>>::get(acc).is_some()
		}
		pub fn is_candidate(acc: &T::AccountId) -> bool {
			<CandidateInfo<T>>::get(acc).is_some()
		}
		pub fn is_selected_candidate(acc: &T::AccountId) -> bool {
			<SelectedCandidates<T>>::get().binary_search(acc).is_ok()
		}
		/// Returns an account's free balance which is not locked in delegation staking
		pub fn get_delegator_stakable_free_balance(acc: &T::AccountId) -> BalanceOf<T> {
			let mut balance = T::Currency::free_balance(acc);
			if let Some(state) = <DelegatorState<T>>::get(acc) {
				balance = balance.saturating_sub(state.total());
			}
			balance
		}
		/// Returns an account's free balance which is not locked in collator staking
		pub fn get_collator_stakable_free_balance(acc: &T::AccountId) -> BalanceOf<T> {
			let mut balance = T::Currency::free_balance(acc);
			if let Some(info) = <CandidateInfo<T>>::get(acc) {
				balance = balance.saturating_sub(info.bond);
			}
			balance
		}
		/// Caller must ensure candidate is active before calling
		pub(crate) fn update_active(candidate: T::AccountId, total: BalanceOf<T>) {
			let mut candidates = <CandidatePool<T>>::get();
			candidates.remove(&Bond::from_owner(candidate.clone()));
			candidates.insert(Bond {
				owner: candidate,
				amount: total,
			});
			<CandidatePool<T>>::put(candidates);
		}
		/// Compute round issuance based on total staked for the given round
		fn compute_issuance(staked: BalanceOf<T>) -> BalanceOf<T> {
			let config = <InflationConfig<T>>::get();
			let round_issuance = crate::inflation::round_issuance_range::<T>(config.round);
			// TODO: consider interpolation instead of bounded range
			if staked < config.expect.min {
				round_issuance.min
			} else if staked > config.expect.max {
				round_issuance.max
			} else {
				round_issuance.ideal
			}
		}
		/// Remove delegation from candidate state
		/// Amount input should be retrieved from delegator and it informs the storage lookups
		pub(crate) fn delegator_leaves_candidate(
			candidate: T::AccountId,
			delegator: T::AccountId,
			amount: BalanceOf<T>,
		) -> DispatchResult {
			let mut state = <CandidateInfo<T>>::get(&candidate).ok_or(Error::<T>::CandidateDNE)?;
			state.rm_delegation_if_exists::<T>(&candidate, delegator.clone(), amount)?;
			let new_total_locked = <Total<T>>::get().saturating_sub(amount);
			<Total<T>>::put(new_total_locked);
			let new_total = state.total_counted;
			<CandidateInfo<T>>::insert(&candidate, state);
			Self::deposit_event(Event::DelegatorLeftCandidate {
				delegator: delegator,
				candidate: candidate,
				unstaked_amount: amount,
				total_candidate_staked: new_total,
			});
			Ok(())
		}
		fn prepare_staking_payouts(now: RoundIndex) {
			// payout is now - delay rounds ago => now - delay > 0 else return early
			let delay = T::RewardPaymentDelay::get();
			if now <= delay {
				return;
			}
			let round_to_payout = now.saturating_sub(delay);
			let total_points = <Points<T>>::get(round_to_payout);
			if total_points.is_zero() {
				return;
			}
			let total_staked = <Staked<T>>::take(round_to_payout);
			let total_issuance = Self::compute_issuance(total_staked);
			let mut left_issuance = total_issuance;
			// reserve portion of issuance for parachain bond account
			let bond_config = <ParachainBondInfo<T>>::get();
			let parachain_bond_reserve = bond_config.percent * total_issuance;
			if let Ok(imb) =
				T::Currency::deposit_into_existing(&bond_config.account, parachain_bond_reserve)
			{
				// update round issuance iff transfer succeeds
				left_issuance = left_issuance.saturating_sub(imb.peek());
				Self::deposit_event(Event::ReservedForParachainBond {
					account: bond_config.account,
					value: imb.peek(),
				});
			}

			let payout = DelayedPayout {
				round_issuance: total_issuance,
				total_staking_reward: left_issuance,
				collator_commission: <CollatorCommission<T>>::get(),
			};

			<DelayedPayouts<T>>::insert(round_to_payout, payout);
		}

		/// Wrapper around pay_one_collator_reward which handles the following logic:
		/// * whether or not a payout needs to be made
		/// * cleaning up when payouts are done
		/// * returns the weight consumed by pay_one_collator_reward if applicable
		fn handle_delayed_payouts(now: RoundIndex) -> Weight {
			let delay = T::RewardPaymentDelay::get();

			// don't underflow uint
			if now < delay {
				return Weight::from_ref_time(0u64);
			}

			let paid_for_round = now.saturating_sub(delay);

			if let Some(payout_info) = <DelayedPayouts<T>>::get(paid_for_round) {
				let result = Self::pay_one_collator_reward(paid_for_round, payout_info);
				if result.0.is_none() {
					// result.0 indicates whether or not a payout was made
					// clean up storage items that we no longer need
					<DelayedPayouts<T>>::remove(paid_for_round);
					<Points<T>>::remove(paid_for_round);
				}
				result.1 // weight consumed by pay_one_collator_reward
			} else {
				Weight::from_ref_time(0u64)
			}
		}

		/// Payout a single collator from the given round.
		///
		/// Returns an optional tuple of (Collator's AccountId, total paid)
		/// or None if there were no more payouts to be made for the round.
		pub(crate) fn pay_one_collator_reward(
			paid_for_round: RoundIndex,
			payout_info: DelayedPayout<BalanceOf<T>>,
		) -> (Option<(T::AccountId, BalanceOf<T>)>, Weight) {
			// TODO: it would probably be optimal to roll Points into the DelayedPayouts storage
			// item so that we do fewer reads each block
			let total_points = <Points<T>>::get(paid_for_round);
			if total_points.is_zero() {
				// TODO: this case is obnoxious... it's a value query, so it could mean one of two
				// different logic errors:
				// 1. we removed it before we should have
				// 2. we called pay_one_collator_reward when we were actually done with deferred
				//    payouts
				log::warn!("pay_one_collator_reward called with no <Points<T>> for the round!");
				return (None, Weight::zero());
			}

			let collator_fee = payout_info.collator_commission;
			let collator_issuance = collator_fee * payout_info.round_issuance;

			if let Some((collator, pts)) =
				<AwardedPts<T>>::iter_prefix(paid_for_round).drain().next()
			{
<<<<<<< HEAD
				// @todo: we can alternatively snapshot these values with rewardable delegators
				//		  but that requires changing/migrating CollatorSnapshot
				// let auto_compounding_delegations = <AutoCompoundingDelegations<T>>::get(&collator)
				// 	.into_iter()
				// 	.map(|x| (x.delegator, x.value))
				// 	.collect::<BTreeMap<_, _>>();

				let mut extra_weight = 0;
=======
				let mut extra_weight = Weight::zero();
>>>>>>> 93698c5f
				let pct_due = Perbill::from_rational(pts, total_points);
				let total_paid = pct_due * payout_info.total_staking_reward;
				let mut amt_due = total_paid;
				// Take the snapshot of block author and delegations

				// Decode [CollatorSnapshot] depending upon when the storage was migrated
				let is_at_stake_migrated = <MigratedAtStake<T>>::get()
					.map_or(false, |migrated_at_round| {
						paid_for_round >= migrated_at_round
					});
				#[allow(deprecated)]
				let state = if is_at_stake_migrated {
					let at_stake: CollatorSnapshot<T::AccountId, BalanceOf<T>> =
						<AtStake<T>>::take(paid_for_round, &collator);
					at_stake
				} else {
					// storage still not migrated, decode as deprecated CollatorSnapshot.
					let key = <AtStake<T>>::hashed_key_for(paid_for_round, &collator);
					let at_stake: deprecated::CollatorSnapshot<T::AccountId, BalanceOf<T>> =
						frame_support::storage::unhashed::get(&key).unwrap_or_default();

					CollatorSnapshot {
						bond: at_stake.bond,
						delegations: at_stake
							.delegations
							.into_iter()
							.map(|d| BondWithAutoCompound {
								owner: d.owner,
								amount: d.amount,
								auto_compound: Percent::zero(),
							})
							.collect(),
						total: at_stake.total,
					}
				};

				let num_delegators = state.delegations.len();
				if state.delegations.is_empty() {
					// solo collator with no delegators
<<<<<<< HEAD
					Self::mint(amt_due, collator.clone());
					extra_weight += T::OnCollatorPayout::on_collator_payout(
						paid_for_round,
						collator.clone(),
						amt_due,
					);
=======
					mint(amt_due, collator.clone());
					extra_weight =
						extra_weight.saturating_add(T::OnCollatorPayout::on_collator_payout(
							paid_for_round,
							collator.clone(),
							amt_due,
						));
>>>>>>> 93698c5f
				} else {
					// pay collator first; commission + due_portion
					let collator_pct = Perbill::from_rational(state.bond, state.total);
					let commission = pct_due * collator_issuance;
					amt_due = amt_due.saturating_sub(commission);
					let collator_reward = (collator_pct * amt_due).saturating_add(commission);
<<<<<<< HEAD
					Self::mint(collator_reward, collator.clone());
					extra_weight += T::OnCollatorPayout::on_collator_payout(
						paid_for_round,
						collator.clone(),
						collator_reward,
					);
=======
					mint(collator_reward, collator.clone());
					extra_weight =
						extra_weight.saturating_add(T::OnCollatorPayout::on_collator_payout(
							paid_for_round,
							collator.clone(),
							collator_reward,
						));
>>>>>>> 93698c5f
					// pay delegators due portion
					for BondWithAutoCompound {
						owner,
						amount,
						auto_compound,
					} in state.delegations
					{
						let percent = Perbill::from_rational(amount, state.total);
						let due = percent * amt_due;
						if !due.is_zero() {
							Self::mint_and_compound(
								due,
								auto_compound.clone(),
								collator.clone(),
								owner.clone(),
							);
						}
					}
				}

				(
					Some((collator, total_paid)),
					T::WeightInfo::pay_one_collator_reward(num_delegators as u32)
						.saturating_add(extra_weight),
				)
			} else {
				// Note that we don't clean up storage here; it is cleaned up in
				// handle_delayed_payouts()
				(None, Weight::from_ref_time(0u64.into()))
			}
		}

		/// Compute the top `TotalSelected` candidates in the CandidatePool and return
		/// a vec of their AccountIds (in the order of selection)
		pub fn compute_top_candidates() -> Vec<T::AccountId> {
			let mut candidates = <CandidatePool<T>>::get().0;
			// order candidates by stake (least to greatest so requires `rev()`)
			candidates.sort_by(|a, b| a.amount.cmp(&b.amount));
			let top_n = <TotalSelected<T>>::get() as usize;
			// choose the top TotalSelected qualified candidates, ordered by stake
			let mut collators = candidates
				.into_iter()
				.rev()
				.take(top_n)
				.filter(|x| x.amount >= T::MinCollatorStk::get())
				.map(|x| x.owner)
				.collect::<Vec<T::AccountId>>();
			collators.sort();
			collators
		}
		/// Best as in most cumulatively supported in terms of stake
		/// Returns [collator_count, delegation_count, total staked]
		fn select_top_candidates(now: RoundIndex) -> (u32, u32, BalanceOf<T>) {
			let (mut collator_count, mut delegation_count, mut total) =
				(0u32, 0u32, BalanceOf::<T>::zero());
			// choose the top TotalSelected qualified candidates, ordered by stake
			let collators = Self::compute_top_candidates();
			if collators.is_empty() {
				// SELECTION FAILED TO SELECT >=1 COLLATOR => select collators from previous round
				let last_round = now.saturating_sub(1u32);
				let mut total_per_candidate: BTreeMap<T::AccountId, BalanceOf<T>> = BTreeMap::new();
				// set this round AtStake to last round AtStake
				for (account, snapshot) in <AtStake<T>>::iter_prefix(last_round) {
					collator_count = collator_count.saturating_add(1u32);
					delegation_count =
						delegation_count.saturating_add(snapshot.delegations.len() as u32);
					total = total.saturating_add(snapshot.total);
					total_per_candidate.insert(account.clone(), snapshot.total);
					<AtStake<T>>::insert(now, account, snapshot);
				}
				// `SelectedCandidates` remains unchanged from last round
				// emit CollatorChosen event for tools that use this event
				for candidate in <SelectedCandidates<T>>::get() {
					let snapshot_total = total_per_candidate
						.get(&candidate)
						.expect("all selected candidates have snapshots");
					Self::deposit_event(Event::CollatorChosen {
						round: now,
						collator_account: candidate,
						total_exposed_amount: *snapshot_total,
					})
				}
				return (collator_count, delegation_count, total);
			}

			// snapshot exposure for round for weighting reward distribution
			for account in collators.iter() {
				let state = <CandidateInfo<T>>::get(account)
					.expect("all members of CandidateQ must be candidates");

				collator_count = collator_count.saturating_add(1u32);
				delegation_count = delegation_count.saturating_add(state.delegation_count);
				total = total.saturating_add(state.total_counted);
				let CountedDelegations {
					uncounted_stake,
					rewardable_delegations,
				} = Self::get_rewardable_delegators(&account);
				let total_counted = state.total_counted.saturating_sub(uncounted_stake);

				let auto_compounding_delegations = <AutoCompoundingDelegations<T>>::get(&account)
					.into_iter()
					.map(|x| (x.delegator, x.value))
					.collect::<BTreeMap<_, _>>();
				let rewardable_delegations = rewardable_delegations
					.into_iter()
					.map(|d| BondWithAutoCompound {
						owner: d.owner.clone(),
						amount: d.amount,
						auto_compound: auto_compounding_delegations
							.get(&d.owner)
							.cloned()
							.unwrap_or_else(|| Percent::zero()),
					})
					.collect();

				let snapshot = CollatorSnapshot {
					bond: state.bond,
					delegations: rewardable_delegations,
					total: total_counted,
				};
				<MigratedAtStake<T>>::mutate(|v| {
					if v.is_none() {
						*v = Some(now);
					}
				});
				<AtStake<T>>::insert(now, account, snapshot);
				Self::deposit_event(Event::CollatorChosen {
					round: now,
					collator_account: account.clone(),
					total_exposed_amount: state.total_counted,
				});
			}
			// insert canonical collator set
			<SelectedCandidates<T>>::put(collators);
			(collator_count, delegation_count, total)
		}

		/// Apply the delegator intent for revoke and decrease in order to build the
		/// effective list of delegators with their intended bond amount.
		///
		/// This will:
		/// - if [DelegationChange::Revoke] is outstanding, set the bond amount to 0.
		/// - if [DelegationChange::Decrease] is outstanding, subtract the bond by specified amount.
		/// - else, do nothing
		///
		/// The intended bond amounts will be used while calculating rewards.
		fn get_rewardable_delegators(collator: &T::AccountId) -> CountedDelegations<T> {
			let requests = <DelegationScheduledRequests<T>>::get(collator)
				.into_iter()
				.map(|x| (x.delegator, x.action))
				.collect::<BTreeMap<_, _>>();
			let mut uncounted_stake = BalanceOf::<T>::zero();
			let rewardable_delegations = <TopDelegations<T>>::get(collator)
				.expect("all members of CandidateQ must be candidates")
				.delegations
				.into_iter()
				.map(|mut bond| {
					bond.amount = match requests.get(&bond.owner) {
						None => bond.amount,
						Some(DelegationAction::Revoke(_)) => {
							log::warn!(
								"reward for delegator '{:?}' set to zero due to pending \
								revoke request",
								bond.owner
							);
							uncounted_stake = uncounted_stake.saturating_add(bond.amount);
							BalanceOf::<T>::zero()
						}
						Some(DelegationAction::Decrease(amount)) => {
							log::warn!(
								"reward for delegator '{:?}' reduced by set amount due to pending \
								decrease request",
								bond.owner
							);
							uncounted_stake = uncounted_stake.saturating_add(*amount);
							bond.amount.saturating_sub(*amount)
						}
					};

					bond
				})
				.collect();
			CountedDelegations {
				uncounted_stake,
				rewardable_delegations,
			}
		}

		/// This function exists as a helper to delegator_bond_more & auto_compound functionality.
		/// Any changes to this function must align with both user-initiated bond increases and
		/// auto-compounding bond increases.
		/// Any feature-specific preconditions should be validated before this function is invoked.
		/// Any feature-specific events must be emitted after this function is invoked.
		pub fn delegation_bond_more_without_event(
			delegator: T::AccountId,
			candidate: T::AccountId,
			more: BalanceOf<T>,
		) -> Result<bool, sp_runtime::DispatchError> {
			ensure!(
				!Self::delegation_request_revoke_exists(&candidate, &delegator),
				Error::<T>::PendingDelegationRevoke
			);
			let mut state = <DelegatorState<T>>::get(&delegator).ok_or(Error::<T>::DelegatorDNE)?;
			state.increase_delegation::<T>(candidate.clone(), more)
		}

		/// Mint a specified reward amount to the beneficiary account. Emits the [Rewarded] event.
		fn mint(amt: BalanceOf<T>, to: T::AccountId) {
			if let Ok(amount_transferred) = T::Currency::deposit_into_existing(&to, amt) {
				Self::deposit_event(Event::Rewarded {
					account: to.clone(),
					rewards: amount_transferred.peek(),
				});
			}
		}

		/// Mint and compound delegation rewards. The function mints the amount towards the
		/// delegator and tries to compound a specified percent of it back towards the delegation.
		/// If a scheduled delegation revoke exists, then the amount is only minted, and nothing is
		/// compounded. Emits the [Compounded] event.
		fn mint_and_compound(
			amt: BalanceOf<T>,
			compound_percent: Percent,
			candidate: T::AccountId,
			delegator: T::AccountId,
		) {
			if let Ok(amount_transferred) =
				T::Currency::deposit_into_existing(&delegator, amt.clone())
			{
				Self::deposit_event(Event::Rewarded {
					account: delegator.clone(),
					rewards: amount_transferred.peek(),
				});

				let compound_amount = compound_percent * amount_transferred.peek();
				if compound_amount.is_zero() {
					return;
				}

				if let Err(err) = Self::delegation_bond_more_without_event(
					delegator.clone(),
					candidate.clone(),
					compound_amount.clone(),
				) {
					log::error!(
								"Error compounding staking reward towards candidate '{:?}' for delegator '{:?}': {:?}",
								candidate,
								delegator,
								err
							);
					return;
				};

				Pallet::<T>::deposit_event(Event::Compounded {
					delegator,
					candidate,
					amount: compound_amount.clone(),
				});
			};
		}
	}

	/// Add reward points to block authors:
	/// * 20 points to the block producer for producing a block in the chain
	impl<T: Config> Pallet<T> {
		fn award_points_to_block_author() {
			let author = T::BlockAuthor::get();
			let now = <Round<T>>::get().current;
			let score_plus_20 = <AwardedPts<T>>::get(now, &author).saturating_add(20);
			<AwardedPts<T>>::insert(now, author, score_plus_20);
			<Points<T>>::mutate(now, |x| *x = x.saturating_add(20));
		}
	}

	impl<T: Config> nimbus_primitives::CanAuthor<T::AccountId> for Pallet<T> {
		fn can_author(account: &T::AccountId, _slot: &u32) -> bool {
			Self::is_selected_candidate(account)
		}
	}

	impl<T: Config> Get<Vec<T::AccountId>> for Pallet<T> {
		fn get() -> Vec<T::AccountId> {
			Self::selected_candidates()
		}
	}
}<|MERGE_RESOLUTION|>--- conflicted
+++ resolved
@@ -1570,18 +1570,7 @@
 			if let Some((collator, pts)) =
 				<AwardedPts<T>>::iter_prefix(paid_for_round).drain().next()
 			{
-<<<<<<< HEAD
-				// @todo: we can alternatively snapshot these values with rewardable delegators
-				//		  but that requires changing/migrating CollatorSnapshot
-				// let auto_compounding_delegations = <AutoCompoundingDelegations<T>>::get(&collator)
-				// 	.into_iter()
-				// 	.map(|x| (x.delegator, x.value))
-				// 	.collect::<BTreeMap<_, _>>();
-
-				let mut extra_weight = 0;
-=======
 				let mut extra_weight = Weight::zero();
->>>>>>> 93698c5f
 				let pct_due = Perbill::from_rational(pts, total_points);
 				let total_paid = pct_due * payout_info.total_staking_reward;
 				let mut amt_due = total_paid;
@@ -1621,44 +1610,27 @@
 				let num_delegators = state.delegations.len();
 				if state.delegations.is_empty() {
 					// solo collator with no delegators
-<<<<<<< HEAD
 					Self::mint(amt_due, collator.clone());
-					extra_weight += T::OnCollatorPayout::on_collator_payout(
-						paid_for_round,
-						collator.clone(),
-						amt_due,
-					);
-=======
-					mint(amt_due, collator.clone());
 					extra_weight =
 						extra_weight.saturating_add(T::OnCollatorPayout::on_collator_payout(
 							paid_for_round,
 							collator.clone(),
 							amt_due,
 						));
->>>>>>> 93698c5f
 				} else {
 					// pay collator first; commission + due_portion
 					let collator_pct = Perbill::from_rational(state.bond, state.total);
 					let commission = pct_due * collator_issuance;
 					amt_due = amt_due.saturating_sub(commission);
 					let collator_reward = (collator_pct * amt_due).saturating_add(commission);
-<<<<<<< HEAD
 					Self::mint(collator_reward, collator.clone());
-					extra_weight += T::OnCollatorPayout::on_collator_payout(
-						paid_for_round,
-						collator.clone(),
-						collator_reward,
-					);
-=======
-					mint(collator_reward, collator.clone());
 					extra_weight =
 						extra_weight.saturating_add(T::OnCollatorPayout::on_collator_payout(
 							paid_for_round,
 							collator.clone(),
 							collator_reward,
 						));
->>>>>>> 93698c5f
+
 					// pay delegators due portion
 					for BondWithAutoCompound {
 						owner,
