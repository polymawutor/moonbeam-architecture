--- conflicted
+++ resolved
@@ -66,12 +66,8 @@
 
 #[pallet]
 pub mod pallet {
-<<<<<<< HEAD
 	pub use crate::set::OrderedSet;
 	use crate::{InflationInfo, Range, WeightInfo};
-=======
-	use crate::{set::OrderedSet, InflationInfo, Range, WeightInfo};
->>>>>>> 1eed8ab5
 	use frame_support::pallet_prelude::*;
 	use frame_support::traits::{Currency, Get, Imbalance, ReservableCurrency};
 	use frame_system::pallet_prelude::*;
@@ -450,30 +446,8 @@
 		Leaving(RoundIndex),
 	}
 
-<<<<<<< HEAD
 	#[derive(Encode, Decode, RuntimeDebug)]
 	/// Nominator state
-=======
-	#[derive(Encode, Decode, RuntimeDebug)]
-	/// Nominator state
-	pub struct Nominator2<AccountId, Balance> {
-		/// All current nominations
-		pub nominations: OrderedSet<Bond<AccountId, Balance>>,
-		/// Nominations scheduled to be revoked
-		pub revocations: OrderedSet<AccountId>,
-		/// Total balance locked for this nominator
-		pub total: Balance,
-		/// Total number of revocations scheduled to be executed
-		pub scheduled_revocations_count: u32,
-		/// Total amount to be unbonded once revocations are executed
-		pub scheduled_revocations_total: Balance,
-		/// Status for this nominator
-		pub status: NominatorStatus,
-	}
-
-	#[derive(Encode, Decode, RuntimeDebug)]
-	/// DEPRECATED nominator state
->>>>>>> 1eed8ab5
 	pub struct Nominator<AccountId, Balance> {
 		/// All current nominations
 		pub nominations: OrderedSet<Bond<AccountId, Balance>>,
@@ -489,21 +463,6 @@
 		pub status: NominatorStatus,
 	}
 
-	impl<AccountId: Ord, Balance: Zero> From<Nominator<AccountId, Balance>>
-		for Nominator2<AccountId, Balance>
-	{
-		fn from(other: Nominator<AccountId, Balance>) -> Nominator2<AccountId, Balance> {
-			Nominator2 {
-				nominations: other.nominations,
-				revocations: OrderedSet::new(),
-				total: other.total,
-				scheduled_revocations_count: 0u32,
-				scheduled_revocations_total: Zero::zero(),
-				status: NominatorStatus::Active,
-			}
-		}
-	}
-
 	impl<
 			AccountId: Ord + Clone,
 			Balance: Copy
@@ -512,14 +471,10 @@
 				+ sp_std::ops::SubAssign
 				+ PartialOrd
 				+ Zero,
-<<<<<<< HEAD
 		> Nominator<AccountId, Balance>
-=======
-		> Nominator2<AccountId, Balance>
->>>>>>> 1eed8ab5
 	{
 		pub fn new(collator: AccountId, amount: Balance) -> Self {
-			Nominator2 {
+			Nominator {
 				nominations: OrderedSet::from(vec![Bond {
 					owner: collator,
 					amount,
@@ -789,19 +744,11 @@
 		NominationBelowMin,
 		AlreadyOffline,
 		AlreadyActive,
-<<<<<<< HEAD
-		CandidateAlreadyScheduledToLeave,
-=======
->>>>>>> 1eed8ab5
 		NominatorAlreadyLeaving,
 		NominationAlreadyRevoked,
 		CandidateAlreadyLeaving,
 		CannotActBecauseLeaving,
 		CannotActBecauseRevoking,
-<<<<<<< HEAD
-		CandidateAlreadyLeavingSoNominatorMustWait,
-=======
->>>>>>> 1eed8ab5
 		ExceedMaxCollatorsPerNom,
 		AlreadyNominatedCollator,
 		InvalidSchedule,
@@ -878,15 +825,11 @@
 			Perbill,
 			Perbill,
 		),
-<<<<<<< HEAD
 		/*
 		 * this is mostly (TODO: entirely?) redundant with events emitted from pallet-migrations
 		/// Migrated NominatorState -> NominatorState, ExitQueue -> ExitQueue2
 		DelayNominationExitsMigrationExecuted,
 		*/
-=======
-		/// Migrated NominatorState -> NominatorState2, ExitQueue -> ExitQueue2
-		DelayNominationExitsMigrationExecuted,
 	}
 
 	/// Storage migration for delaying nomination exits and revocations
@@ -920,28 +863,20 @@
 		} else {
 			(1u64, 0u64)
 		}
->>>>>>> 1eed8ab5
 	}
 
 	#[pallet::hooks]
 	impl<T: Config> Hooks<BlockNumberFor<T>> for Pallet<T> {
-<<<<<<< HEAD
 		/*
 		 * on_runtime_upgrade() is not implemented for a given pallet when using pallet-migrations
 		 *
-		fn on_runtime_upgrade() -> Weight {
-			delay_nomination_exits_migration_execution::<T>();
-			300_000_000_000 // Three fifths of the max block weight
-		}
-		*/
-=======
 		fn on_runtime_upgrade() -> Weight {
 			let (reads, writes) = delay_nomination_exits_migration_execution::<T>();
 			<T as frame_system::Config>::DbWeight::get().reads(reads)
 				+ <T as frame_system::Config>::DbWeight::get().writes(writes)
 				+ 5_000_000_000 // 1% of the max block weight, to account for computation
 		}
->>>>>>> 1eed8ab5
+		*/
 		fn on_initialize(n: T::BlockNumber) -> Weight {
 			let mut round = <Round<T>>::get();
 			if round.should_update(n) {
@@ -988,11 +923,6 @@
 	*/
 
 	#[pallet::storage]
-	#[pallet::getter(fn add_nominator_status_migration)]
-	/// True if executed, false by default
-	type DelayNominationExitsMigration<T: Config> = StorageValue<_, bool, ValueQuery>;
-
-	#[pallet::storage]
 	#[pallet::getter(fn collator_commission)]
 	/// Commission percent taken off of rewards for all collators
 	type CollatorCommission<T: Config> = StorageValue<_, Perbill, ValueQuery>;
@@ -1014,29 +944,13 @@
 	type Round<T: Config> = StorageValue<_, RoundInfo<T::BlockNumber>, ValueQuery>;
 
 	#[pallet::storage]
-<<<<<<< HEAD
 	#[pallet::getter(fn nominator_state2)]
-=======
-	#[pallet::getter(fn nominator_state)]
-	/// DEPRECATED AFTER `DelayNominationExitsMigration` migration is executed
->>>>>>> 1eed8ab5
 	/// Get nominator state associated with an account if account is nominating else None
 	pub(crate) type NominatorState<T: Config> = StorageMap<
 		_,
 		Twox64Concat,
 		T::AccountId,
 		Nominator<T::AccountId, BalanceOf<T>>,
-		OptionQuery,
-	>;
-
-	#[pallet::storage]
-	#[pallet::getter(fn nominator_state2)]
-	/// Get nominator state associated with an account if account is nominating else None
-	type NominatorState2<T: Config> = StorageMap<
-		_,
-		Twox64Concat,
-		T::AccountId,
-		Nominator2<T::AccountId, BalanceOf<T>>,
 		OptionQuery,
 	>;
 
@@ -1071,21 +985,13 @@
 	#[pallet::getter(fn exit_queue)]
 	/// DEPRECATED
 	/// A queue of collators awaiting exit
-<<<<<<< HEAD
 	pub(crate) type ExitQueue<T: Config> =
 		StorageValue<_, Vec<(T::AccountId, RoundIndex)>, ValueQuery>;
-=======
-	type ExitQueue<T: Config> = StorageValue<_, Vec<(T::AccountId, RoundIndex)>, ValueQuery>;
->>>>>>> 1eed8ab5
 
 	#[pallet::storage]
 	#[pallet::getter(fn exit_queue2)]
 	/// A queue of collators and nominators awaiting exit
-<<<<<<< HEAD
 	pub(crate) type ExitQueue2<T: Config> = StorageValue<_, ExitQ<T::AccountId>, ValueQuery>;
-=======
-	type ExitQueue2<T: Config> = StorageValue<_, ExitQ<T::AccountId>, ValueQuery>;
->>>>>>> 1eed8ab5
 
 	#[pallet::storage]
 	#[pallet::getter(fn at_stake)]
@@ -1549,11 +1455,7 @@
 			nomination_count: u32,
 		) -> DispatchResultWithPostInfo {
 			let acc = ensure_signed(origin)?;
-<<<<<<< HEAD
 			let nominator = if let Some(mut state) = <NominatorState<T>>::get(&acc) {
-=======
-			let nominator = if let Some(mut state) = <NominatorState2<T>>::get(&acc) {
->>>>>>> 1eed8ab5
 				ensure!(state.is_active(), Error::<T>::CannotActBecauseLeaving);
 				// nomination after first
 				ensure!(
@@ -1584,7 +1486,7 @@
 					Error::<T>::NomBondBelowMin
 				);
 				ensure!(!Self::is_candidate(&acc), Error::<T>::CandidateExists);
-				Nominator2::new(collator.clone(), amount)
+				Nominator::new(collator.clone(), amount)
 			};
 			let mut state = <CollatorState2<T>>::get(&collator).ok_or(Error::<T>::CandidateDNE)?;
 			ensure!(
@@ -1601,7 +1503,7 @@
 			let new_total_locked = <Total<T>>::get() + amount;
 			<Total<T>>::put(new_total_locked);
 			<CollatorState2<T>>::insert(&collator, state);
-			<NominatorState2<T>>::insert(&acc, nominator);
+			<NominatorState<T>>::insert(&acc, nominator);
 			Self::deposit_event(Event::Nomination(acc, amount, collator, nominator_position));
 			Ok(().into())
 		}
@@ -1613,11 +1515,7 @@
 			nomination_count: u32,
 		) -> DispatchResultWithPostInfo {
 			let acc = ensure_signed(origin)?;
-<<<<<<< HEAD
 			let mut state = <NominatorState<T>>::get(&acc).ok_or(Error::<T>::NominatorDNE)?;
-=======
-			let mut state = <NominatorState2<T>>::get(&acc).ok_or(Error::<T>::NominatorDNE)?;
->>>>>>> 1eed8ab5
 			ensure!(!state.is_leaving(), Error::<T>::NominatorAlreadyLeaving);
 			ensure!(
 				nomination_count >= (state.nominations.0.len() as u32),
@@ -1631,11 +1529,7 @@
 			state.scheduled_revocations_total = state.total;
 			state.scheduled_revocations_count = state.nominations.0.len() as u32;
 			<ExitQueue2<T>>::put(exits);
-<<<<<<< HEAD
 			<NominatorState<T>>::insert(&acc, state);
-=======
-			<NominatorState2<T>>::insert(&acc, state);
->>>>>>> 1eed8ab5
 			Self::deposit_event(Event::NominatorExitScheduled(now, acc, when));
 			Ok(().into())
 		}
@@ -1647,12 +1541,7 @@
 			collator: T::AccountId,
 		) -> DispatchResultWithPostInfo {
 			let nominator = ensure_signed(origin)?;
-<<<<<<< HEAD
 			let mut state = <NominatorState<T>>::get(&nominator).ok_or(Error::<T>::NominatorDNE)?;
-=======
-			let mut state =
-				<NominatorState2<T>>::get(&nominator).ok_or(Error::<T>::NominatorDNE)?;
->>>>>>> 1eed8ab5
 			ensure!(state.is_active(), Error::<T>::CannotActBecauseLeaving);
 			ensure!(
 				state.revocations.insert(collator.clone()),
@@ -1688,11 +1577,7 @@
 				state.scheduled_revocations_total = state.total;
 				state.scheduled_revocations_count = state.nominations.0.len() as u32;
 				<ExitQueue2<T>>::put(exits);
-<<<<<<< HEAD
 				<NominatorState<T>>::insert(&nominator, state);
-=======
-				<NominatorState2<T>>::insert(&nominator, state);
->>>>>>> 1eed8ab5
 				Self::deposit_event(Event::NominatorExitScheduled(now, nominator, when));
 			} else {
 				// schedule to revoke this nomination
@@ -1704,11 +1589,7 @@
 				state.scheduled_revocations_total += amount;
 				state.scheduled_revocations_count += 1u32;
 				<ExitQueue2<T>>::put(exits);
-<<<<<<< HEAD
 				<NominatorState<T>>::insert(&nominator, state);
-=======
-				<NominatorState2<T>>::insert(&nominator, state);
->>>>>>> 1eed8ab5
 				Self::deposit_event(Event::NominationRevocationScheduled(
 					now, nominator, collator, when,
 				));
@@ -1723,12 +1604,7 @@
 			more: BalanceOf<T>,
 		) -> DispatchResultWithPostInfo {
 			let nominator = ensure_signed(origin)?;
-<<<<<<< HEAD
 			let mut state = <NominatorState<T>>::get(&nominator).ok_or(Error::<T>::NominatorDNE)?;
-=======
-			let mut state =
-				<NominatorState2<T>>::get(&nominator).ok_or(Error::<T>::NominatorDNE)?;
->>>>>>> 1eed8ab5
 			ensure!(state.is_active(), Error::<T>::CannotActBecauseLeaving);
 			ensure!(
 				!state.revocations.contains(&candidate),
@@ -1748,11 +1624,7 @@
 				Self::update_active(candidate.clone(), after);
 			}
 			<CollatorState2<T>>::insert(&candidate, collator);
-<<<<<<< HEAD
 			<NominatorState<T>>::insert(&nominator, state);
-=======
-			<NominatorState2<T>>::insert(&nominator, state);
->>>>>>> 1eed8ab5
 			let new_total_staked = <Total<T>>::get().saturating_add(more);
 			<Total<T>>::put(new_total_staked);
 			Self::deposit_event(Event::NominationIncreased(
@@ -1768,12 +1640,7 @@
 			less: BalanceOf<T>,
 		) -> DispatchResultWithPostInfo {
 			let nominator = ensure_signed(origin)?;
-<<<<<<< HEAD
 			let mut state = <NominatorState<T>>::get(&nominator).ok_or(Error::<T>::NominatorDNE)?;
-=======
-			let mut state =
-				<NominatorState2<T>>::get(&nominator).ok_or(Error::<T>::NominatorDNE)?;
->>>>>>> 1eed8ab5
 			ensure!(state.is_active(), Error::<T>::CannotActBecauseLeaving);
 			ensure!(
 				!state.revocations.contains(&candidate),
@@ -1801,11 +1668,7 @@
 				Self::update_active(candidate.clone(), after);
 			}
 			<CollatorState2<T>>::insert(&candidate, collator);
-<<<<<<< HEAD
 			<NominatorState<T>>::insert(&nominator, state);
-=======
-			<NominatorState2<T>>::insert(&nominator, state);
->>>>>>> 1eed8ab5
 			let new_total_staked = <Total<T>>::get().saturating_sub(less);
 			<Total<T>>::put(new_total_staked);
 			Self::deposit_event(Event::NominationDecreased(
@@ -1817,7 +1680,7 @@
 
 	impl<T: Config> Pallet<T> {
 		pub fn is_nominator(acc: &T::AccountId) -> bool {
-			<NominatorState2<T>>::get(acc).is_some()
+			<NominatorState<T>>::get(acc).is_some()
 		}
 		pub fn is_candidate(acc: &T::AccountId) -> bool {
 			<CollatorState2<T>>::get(acc).is_some()
@@ -1947,16 +1810,16 @@
 							let return_stake = |bond: Bond<T::AccountId, BalanceOf<T>>| {
 								T::Currency::unreserve(&bond.owner, bond.amount);
 								// remove nomination from nominator state
-								let mut nominator = NominatorState2::<T>::get(&bond.owner).expect(
+								let mut nominator = NominatorState::<T>::get(&bond.owner).expect(
 									"Collator state and nominator state are consistent. 
 										Collator state has a record of this nomination. Therefore, 
 										Nominator state also has a record. qed.",
 								);
 								if let Some(remaining) = nominator.rm_nomination(who.clone()) {
 									if remaining.is_zero() {
-										<NominatorState2<T>>::remove(&bond.owner);
+										<NominatorState<T>>::remove(&bond.owner);
 									} else {
-										<NominatorState2<T>>::insert(&bond.owner, nominator);
+										<NominatorState<T>>::insert(&bond.owner, nominator);
 									}
 								}
 							};
@@ -2000,11 +1863,7 @@
 					} else {
 						if let Some(collator) = maybe_collator {
 							// single revocation needs to be executed
-<<<<<<< HEAD
 							if let Some(mut state) = <NominatorState<T>>::get(&nominator) {
-=======
-							if let Some(mut state) = <NominatorState2<T>>::get(&nominator) {
->>>>>>> 1eed8ab5
 								let pre_total = state.total;
 								if let Some(remaining) = state.rm_nomination(collator.clone()) {
 									let amount = pre_total - remaining;
@@ -2015,11 +1874,7 @@
 										nominator.clone(),
 										collator,
 									);
-<<<<<<< HEAD
 									<NominatorState<T>>::insert(&nominator, state);
-=======
-									<NominatorState2<T>>::insert(&nominator, state);
->>>>>>> 1eed8ab5
 								}
 							} else {
 								log::warn!(
@@ -2036,11 +1891,7 @@
 									NominatorState had inconsistency!",
 								);
 							}
-<<<<<<< HEAD
 							if let Some(state) = <NominatorState<T>>::get(&nominator) {
-=======
-							if let Some(state) = <NominatorState2<T>>::get(&nominator) {
->>>>>>> 1eed8ab5
 								for bond in state.nominations.0 {
 									if let Err(error) = Self::nominator_leaves_collator(
 										nominator.clone(),
@@ -2052,11 +1903,7 @@
 										);
 									}
 								}
-<<<<<<< HEAD
 								<NominatorState<T>>::remove(&nominator);
-=======
-								<NominatorState2<T>>::remove(&nominator);
->>>>>>> 1eed8ab5
 								Self::deposit_event(Event::NominatorLeft(nominator, state.total));
 							} else {
 								log::warn!(
